--- conflicted
+++ resolved
@@ -1,10 +1,6 @@
 {
   "name": "BaSiC Flatfield Correction Plugin",
-<<<<<<< HEAD
   "version": "1.3.1",
-=======
-  "version": "1.2.7",
->>>>>>> efa29a3b
   "title": "Flatfield correction using BaSiC algorithm.",
   "description": "Generates images used for flatfield correction using the BaSiC algorithm.",
   "author": "Nick Schaub (nick.schaub@nih.gov)",
@@ -12,11 +8,7 @@
   "repository": "https://github.com/polusai/polus-plugins",
   "website": "https://ncats.nih.gov/preclinical/core/informatics",
   "citation": "Peng et al. \"A BaSiC tool for background and shading correction of optical microscopy images\" Nature Communications (2017)",
-<<<<<<< HEAD
   "containerId": "polusai/basic-flatfield-correction-plugin:1.3.1",
-=======
-  "containerId": "polusai/basic-flatfield-correction-plugin:1.2.7",
->>>>>>> efa29a3b
   "inputs": [
     {
       "name": "inpDir",
