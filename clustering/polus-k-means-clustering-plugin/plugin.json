--- conflicted
+++ resolved
@@ -1,98 +1,6 @@
 {
-<<<<<<< HEAD
-    "name": "K-Means Clustering",
-    "version": "0.3.1",
-    "title": "K-Means Clustering",
-    "description": "Cluster the data using K-Means.",
-    "author": "Jayapriya Nagarajan (jayapriya.nagarajan@nih.gov)",
-    "institution": "National Center for Advancing Translational Sciences, National Institutes of Health",
-    "repository": "https://github.com/labshare/polus-plugins",
-    "website": "https://ncats.nih.gov/preclinical/core/informatics",
-    "citation": "",
-    "containerId": "labshare/polus-k-means-clustering-plugin:0.3.1",
-    "inputs": [      
-      {
-        "name": "inpdir",
-        "type": "csvCollection",
-        "description": "Input csv file collection",
-        "required": "true"
-      },
-      {
-        "name": "methods",
-        "type": "enum",
-	"description": "Select Manual or Elbow or Calinski Harabasz or Davies Bouldin methods",	
-        "options": {
-	      "values": [
-	      		"Manual",
-			      "Elbow",
-            "CalinskiHarabasz",
-		        "DaviesBouldin"
-             ]
-          },
-	"required": "true"
-      },
-      {
-	"name": "minimumrange",
-        "type": "number",
-        "description": "Enter minimum k-value:",
-        "required": "false"
-      },
-      {
-	"name": "maximumrange",
-        "type": "number",
-        "description": "Enter maximum k-value:",
-        "required": "false"
-      },
-      {
-	"name": "numofclus",
-        "type": "number",
-        "description": "Number of clusters:",
-        "required": "false"
-      }      
-      
-    ],
-    "outputs": [
-      {
-      "name": "outdir",
-      "description": "Output collection",
-      "type": "genericData",
-      "required": true
-      }
-    ],
-    "ui": [
-      {
-        "key": "inputs.inpdir",
-        "title": "Input csv file",
-        "description": "Input csv file for clustering"
-      },
-      {
-        "key": "inputs.methods",
-        "title": "Cluster data based on the methods selected to determine k-value",
-        "description": "Select Manual or Elbow or Calinski Harabasz or Davies Bouldin methods"
-      },
-      {
-        "key": "inputs.minimumrange",
-        "title": "Enter minimum range",
-        "description": "Enter minimum k-value:",
-	      "condition": "model.inputs.methods==Elbow or model.inputs.methods==CalinskiHarabasz or model.inputs.methods==DaviesBouldin"
-      },
-      {
-        "key": "inputs.maximumrange",
-        "title": "Enter maximum range",
-        "description": "Enter maximum k-value:",
-	      "condition": "model.inputs.methods==Elbow or model.inputs.methods==CalinskiHarabasz or model.inputs.methods==DaviesBouldin"
-      },
-      {
-        "key": "inputs.numofclus",
-        "title": "Enter number of clusters",
-        "description": "Number of clusters:",
-	      "condition": "model.inputs.methods==Manual"
-      }
-    ]
-  }
-=======
   "name": "K-Means Clustering",
-  "version": "0.2.30",
+  "version": "0.3.1",
   "title": "K-Means Clustering",
   "description": "Cluster the data using K-Means.",
   "author": "Jayapriya Nagarajan (jayapriya.nagarajan@nih.gov)",
@@ -100,7 +8,7 @@
   "repository": "https://github.com/labshare/polus-plugins",
   "website": "https://ncats.nih.gov/preclinical/core/informatics",
   "citation": "",
-  "containerId": "polusai/k-means-clustering-plugin:0.2.30",
+  "containerId": "labshare/polus-k-means-clustering-plugin:0.3.1",
   "inputs": [
     {
       "name": "inpdir",
@@ -124,19 +32,19 @@
     },
     {
       "name": "minimumrange",
-      "type": "integer",
+      "type": "number",
       "description": "Enter minimum k-value:",
       "required": "false"
     },
     {
       "name": "maximumrange",
-      "type": "integer",
+      "type": "number",
       "description": "Enter maximum k-value:",
       "required": "false"
     },
     {
       "name": "numofclus",
-      "type": "integer",
+      "type": "number",
       "description": "Number of clusters:",
       "required": "false"
     }
@@ -144,8 +52,9 @@
   "outputs": [
     {
       "name": "outdir",
-      "type": "csvCollection",
-      "description": "Output collection"
+      "description": "Output collection",
+      "type": "genericData",
+      "required": true
     }
   ],
   "ui": [
@@ -163,20 +72,19 @@
       "key": "inputs.minimumrange",
       "title": "Enter minimum range",
       "description": "Enter minimum k-value:",
-      "condition": "model.inputs.methods==['Elbow', 'CalinskiHarabasz', 'DaviesBouldin']"
+      "condition": "model.inputs.methods==Elbow or model.inputs.methods==CalinskiHarabasz or model.inputs.methods==DaviesBouldin"
     },
     {
       "key": "inputs.maximumrange",
       "title": "Enter maximum range",
       "description": "Enter maximum k-value:",
-      "condition": "model.inputs.methods==['Elbow', 'CalinskiHarabasz', 'DaviesBouldin']"
+      "condition": "model.inputs.methods==Elbow or model.inputs.methods==CalinskiHarabasz or model.inputs.methods==DaviesBouldin"
     },
     {
       "key": "inputs.numofclus",
       "title": "Enter number of clusters",
       "description": "Number of clusters:",
-      "condition": "model.inputs.methods=='Manual'"
+      "condition": "model.inputs.methods==Manual"
     }
   ]
-}
->>>>>>> 49f696a6
+}