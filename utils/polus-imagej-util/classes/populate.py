import re
import json
import logging
import scyjava
import imagej
from pathlib import Path

"""
This file provides classes to parse the imagej ops help and create cookiecutter 
json templates. This file is should be run before generating ops with 
generate.py or using the ImageJ UI. 
"""

# Disable warning message
def disable_loci_logs():
    DebugTools = scyjava.jimport('loci.common.DebugTools')
    DebugTools.setRootLevel('WARN')
scyjava.when_jvm_starts(disable_loci_logs)


class Op:
    
    """A class to represent each Imagej overload method with corresponding 
    inputs and outputs.
    
    The Op class is intended to be used in conjunction with the Plugin and 
    Populator classes. Altogether the three classes parse and store the imagej 
    ops help and finally construct the json template files used to construct the 
    main program and unit testing. Each Op represents a single imagej 
    overloading method. The attributes of the op store the various input and 
    output titles and their corresponding WIPP and imagej data types. The class 
    also stores the required and optional inputs as indicated by a '?' directly 
    following an input title in the imagej ops help (e.g. ?optional_input1).
    
    Attributes:
        name: A string representing the imagej name of the overloading method
        plugin: A Plugin class member representing the imagej op of which 
            the overloading method belongs.
        _inputs: A list of tuples containing the input title, imagej data type 
            and WIPP data type (see full.log for structure of _inputs list).
        _output: A list containing a single tuple of the output title, imagej 
            data type and imagej data type (see full.log for structure of 
            _output list).
        _required_inputs: A list of tuples containing input title, imagej data 
            type and WIPP data type of the required inputs of the method.
        _optional_inputs: A list of tuples containing input title, imagej data 
            type and WIPP data type of the optional inputs of the method.
        full_support: A boolean indicating if the overloading method is 
            supported using required and optional inputs. At this time no 
            optional inputs are supported. 
        partial_support: A boolean indicating if the overloading method is 
            supported using the required inputs. Additionally a method must take 
            a collection as input and output a collection to be partially 
            supported.
        support_msg: A list of booleans indicating why an op method is or is not
            supported. The first value indicates if all required inputs and 
            output can be mapped to a WIPP data type and the second value 
            indcates if both the required inputs and output contain a collection 
            data type.
        imagej_input_data_types: A list of strings representing the imagej data 
            types of the method's inputs.
        imagej_input_titles: A list of strings representing the imagej input 
            titles of the method.
        wipp_type_inputs: A list of strings representing the WIPP data types of 
            the method's inputs.
        wipp_type_output: A string representing the WIPP data type of the 
            method's output.
        imagej_type_output: A string representing the imagej data type of the 
            method's output.
        imagej_title_output: A string representing the imagej output title of 
            the method.
        wipp_type_required_inputs: A list of strings representing the WIPP data 
            type of the required inputs.
        imagej_type_required_inputs: A list of strings representing the imagej 
            data type of the required inputs.
        imagej_title_required_inputs A list of strings representing the imagej 
            input titles the required inputs.
        
    """
    
    def __init__(self, 
                 plugin: 'Plugin', 
                 name: str, 
                 full_path: str, 
                 inputs: list, 
                 output: tuple):
        
        """A method to instantiate an Op class member
        
        Args:
            plugin: The Plugin object representing the imagej op that the 
                overloading method belongs. Plugin instance.
            name: A string of representing the overloading method name.
            full_path: A string representing the full Java call for the op and 
                its overloading method.
            inputs: A list of tuples containing the imagej input titles and 
                imagej data types.
            output: A tuple containing the imagej output title and imagej data 
                type.
        
        Raises:
            TypeError: Raises if inputs is not a list.
        """
        
        if not isinstance(inputs, list):
            raise TypeError('inputs must be an instance of a list')
        
        # Define class attributes
        self.plugin = plugin
        self.name = name
        self.full_path = full_path
        self._inputs = []
        self._output = []
        
        # Check and update input titles that will interfere with other variable
        # names and/or python reserved words
        for input_index, input in enumerate(inputs):
            # Check if input title will interfere with reserved python keyword
            if input[1] == 'in':
                # Change the input name from "in" to "in1" 
                inputs[input_index] = (input[0], 'in1')
            
            # Change the name of the out as input argument so it does not 
            # interfere with output from op
            elif input[1] == 'out':
                # Change name from "out" to "out_input"
                inputs[input_index] = (input[0], 'out_input')

            elif input[1] == 'out?':
                # Change name from "out" to "out_input"
                inputs[input_index] = (input[0], 'out_input?')
                
        # Check if the output is not titled 'out' and change to 'out' if 
        # neccessary
        if output[1] != 'out':
            output = list(output)
            output[1] = 'out'
            output = tuple(output)
        
        # Map the inputs and output from ImageJ data type to WIPP data type
        #self.__dataMap(inputs, output)
        self._inputs.extend([(_input,Op.imagej_to_Wipp_map.get(_input[0],'unknown')) for _input in inputs])
        self._output.extend([(output,Op.imagej_to_Wipp_map.get(output[0],'unknown'))])
              
        # Define required and optional inputs by testing last character in each 
        # input title
        self._required_inputs = [
            _input for _input in self._inputs if _input[0][1][-1] != '?'
        ]
        self._optional_inputs = [
            _input for _input in self._inputs if _input[0][1][-1] == '?'
        ]
        
        # Determine if the op is currently supported and define member 
        # attributes for partial and full support
        self.__support()
    
    @property
    def imagej_input_data_types(self):
        return [var[0][0] for var in self._inputs]
    
    @property
    def imagej_input_titles(self):
        return [var[0][1] for var in self._inputs]
    
    @property
    def wipp_type_inputs(self):
        return [var[1] for var in self._inputs]
    
    @property
    def wipp_type_output(self):
        return self._output[0][1]
    
    @property
    def imagej_type_output(self):
        return self._output[0][0][0]
    
    @property
    def imagej_title_output(self):
        return self._output[0][0][1].replace('?', '')
    
    @property
    def wipp_type_required_inputs(self):
        return [var[1] for var in self._required_inputs]
    
    @property
    def imagej_type_required_inputs(self):
        return [var[0][0] for var in self._required_inputs]
    
    @ property
    def imagej_title_required_inputs(self):
        return [var[0][1] for var in self._required_inputs]
    
    
    # Define the imagej data types that map to collection
    COLLECTION_TYPES = [
        'Iterable',
        'Interval',
        'IterableInterval',
        # 'IterableRegion',
        'RandomAccessibleInterval',
        'ImgPlus',
        'PlanarImg',
        # 'ImgFactory',
        # 'ImgLabeling',
        'ArrayImg',
        'Img'
    ]

    # Define the imagej data types that map to number
    NUMBER_TYPES = [
        'RealType',
        'NumericType',
        'byte', 'ByteType', 'UnsignedByteType',
        'short','ShortType','UnsignedShortType',
        'int','Integer','IntegerType',
        'long', 'Long', 'LongType', 'UnsignedLongType',
        'float','FloatType',
        'double','Double','DoubleType'
    ]

    # Define the imagej data types that map to boolean
    BOOLEAN_TYPES = [
        'boolean','Boolean','BooleanType'
    ]

    # Define the imagej data types that map to array
    ARRAY_TYPES = [
        # 'double[][]',
        'List',
        'double[]',
        'long[]',
        'ArrayList',
        # 'Object[]',
        'int[]'
    ]

    # Define the imagej data types that map to string
    STRING_TYPES = [
        'RealLocalizable',
        'String'
    ]

    # Save all imagej data types as key and corresponding WIPP data type as value in dictionary
    imagej_to_Wipp_map = {imagej_data_type: 'collection' for imagej_data_type in COLLECTION_TYPES}
    imagej_to_Wipp_map.update({imagej_data_type: 'number' for imagej_data_type in NUMBER_TYPES})
    imagej_to_Wipp_map.update({imagej_data_type: 'boolean' for imagej_data_type in BOOLEAN_TYPES})
    imagej_to_Wipp_map.update({imagej_data_type: 'array' for imagej_data_type in ARRAY_TYPES})
    imagej_to_Wipp_map.update({imagej_data_type: 'string' for imagej_data_type in STRING_TYPES})
    
    
    def __dataMap(
        self, 
        inputs: list, 
        output: tuple
        ) -> None:
        
        """This method is DEPRACTED - A method to map each imagej input data 
        type to a WIPP data type.
        
        This method is called when parsing the imagej ops help and is not 
        intended to be called directly. The method attempts to map all inputs 
        and the output from an imagej data type to a WIPP data type. Note that 
        the method does not create a WIPP data object, the data type is only 
        stored as a string in the input and output attributes of each member 
        method. If a data type conversion is not currently supported the method 
        will store 'unknown' for the data type.
        
        
        Args:
            inputs: A list of tuples containing the imagej input titles and data 
                types.
            output: A tuple containing the imagej output title and data type.
        
        Returns:
            None
        
        Raises:
            None
        """
        
        # Create empty lists to store input and output data types
        self._inputs = []
        self._output = []
        
        # Iterate over all inputs
        for _input in inputs:
            
            # Try to map from imagej data type to WIPP data type
            try:
                self._inputs.append((_input, Op.imagej_to_Wipp_map[_input[0]]))
                
            # Place WIPP data type as unknown if not currently supported
            except:
                self._inputs.append((_input, 'unknown'))
        
        # Try to map output imagej data type to WIPP data type
        try:
            self._output.append((output, Op.imagej_to_Wipp_map[output[0]]))
            
        # Place WIPP data type as unknown if not currently supported
        except:
            self._output.append((output, 'unknown'))
        

            
    def __support(self):
        
        """A method to determine if the imagej op is currently supported by the 
        op generation pipeline.
        
        This method uses the input and output data types to determine if an op 
        is currently supported. For an op to be supported is must have 
        collection as one of the required inputs and the output must also be a 
        collection. Additionally, all the required inputs and the output 
        must be able to map from imagej to WIPP for partial support. For full 
        support all of the inputs and output must be able to map from imagej to 
        WIPP. If the data type conversion is not supported 'unknown' will be 
        stored as the WIPP type. At this time, this pipeline only supports 
        required inputs. Therefore, full support is arbitrary for the purposes 
        of plugin generation, this feature was only added for future 
        development.
        
        Args:
            None
        
        Returns:
            None
        
        Raises:
            None
        """
        # Create initial support message for partial
        self.support_msg = [
            True, 
            True
        ]
        
        """Check for full support"""
        
        # Initially set full support True
        self.full_support = True
        
        # If inputs or output cannot be mapped to WIPP data type
        if 'unknown' in self.wipp_type_inputs + [self.wipp_type_output]:
            self.full_support = False
        
        # Check if the input and output both contain collection data types
        elif 'collection' not in self.wipp_type_inputs or 'collection' not in self.wipp_type_output:
            self.full_support = False
            
        """Check for partial support"""
        
        # Initially set partial support to True
        self.partial_support = True
        
        # Check that required inputs and ouput can be mapped to WIPP data type
        if 'unknown' in self.wipp_type_required_inputs + [self.wipp_type_output]:
            self.partial_support = False
            self.support_msg[0] = False
            
        # Check if the input and output both contain collection data types
        if 'collection' not in self.wipp_type_required_inputs or 'collection' not in self.wipp_type_output:
            self.partial_support = False
            self.support_msg[1] = False
        
        
            
        
class Plugin:
    
    """A class to represent imagej ops and plugins.
    
    The Plugin class is used to store all the information about each plugin, 
    which is later used to build the plugin directory and files. Each Plugin 
    can be thought of as a single imagej op. Each op in turn has a number of 
    overloading methods for different data types. The attributes of a Plugin 
    object store the relevant information about the op and its child overloading 
    methods. The Populate class also uses to build the cookiecutter json files 
    for plugin generation.
    
    Attributes:
        _name: A string representing the imagej op
        _ops: A dictionary containing the overloading methods of the op as keys 
            and class Op objects as values.
        _all_required_inputs: A dictionary containing information about the 
            required inputs of all overloading methods.
        _all_outputs: A dictionary containing information about the outputs of 
            all overloading methods.
        supported_ops: A dictionary containing the supported overloading methods 
            as keys and the corresponding class Op objects as values.
    """
    
    def __init__(self, 
                 name: str):
        
        """A method to instantiate a Plugin object.
        
        Args:
            name: A string representing imagej op name.
            
        Raises:
            None
        """
        
        self._name = name
        self._ops = {}
        self._all_required_inputs = {}
        self._all_outputs = {}
        self.supported_ops = {}
        
    def add_op(self, 
              op: 'Op') -> None:
        
        """A method to store information about an overloading method in the 
        class member's attributes.
        
        This method's function is to store information about an imagej op and 
        its overloading methods. As overloading methods are parsed from the 
        imagej ops help, class Ops objects are instantiated and referenced in 
        the _ops attribute. The method also stores information about the op 
        which is used to build cookiecutter json template files. 
        
        Args:
            op: An object of class Op, representing one of the ops imagej 
                overloading methods. 
        
        Returns:
            None
        
        Raises:
            None
        """
        
        # Add the op to the _ops dicitonary attribute
        self._ops[op.name] = op
        
        # Check if the op is currently supported
        if op.partial_support:
            
            # Add op to list of supported ops
            self.supported_ops[op.name] = op
            
            # Add each var to plugin's input dictionary
            for title, dtype, wippType in zip(op.imagej_title_required_inputs, 
                                              op.imagej_type_required_inputs, 
                                              op.wipp_type_required_inputs):
                
                # Check if variable exists in input dictionary
                if title not in self._all_required_inputs:
                    self._all_required_inputs[title] = {
                        'type':wippType, 
                        'title':title, 
                        'description':title, 
                        'required':False, 
                        'call_types':{op.name:dtype},
                        'wipp_type':{op.name:wippType}
                        }
            
                # If variable key exists update it
                else:
                    self._all_required_inputs[title]['wipp_type'].update({op.name:wippType})
                    self._all_required_inputs[title]['call_types'].update({op.name:dtype})
                    if self._all_required_inputs[title]['type'] != wippType:
                        #raise Exception
                        #print('The', self._name, 'plugin has multiple input data types for the same input title across different op overloading calls')
                        pass
                    
            # Check if the output dictionary is empty
            if self._all_outputs == {}:
            
                # Add the output to Library's output dictionary
                self._all_outputs = {
                    op.imagej_title_output:{         
                        'type': op.wipp_type_output, 
                        'title': op.imagej_title_output, 
                        'description':'out',
                        'call_types': {
                            op.name:op.imagej_type_output
                            }
                        }
                    }
            
            # Check if the output title is not in dictionary
            elif op.imagej_title_output not in self._all_outputs:
                self._all_outputs.update({
                    op.imagej_title_output:{         
                        'type': op.wipp_type_output, 
                        'title': op.imagej_title_output, 
                        'description':'out',
                        'call_types': {
                            op.name:op.imagej_type_output
                        }
                    }
                })
            
            else:
                self._all_outputs[op.imagej_title_output]['call_types'][op.name] = op.imagej_type_output

class Populate:
    """A class to parse imagej ops information and build json templates for 
    plugin generation.
    
    The Populate class has several methods that utilize the Op and Plugin 
    classes to parse store, and finally build cookiecutter json templates from 
    the imagej ops help. The attributes of a class Populate member store the 
    information about all imagej ops and their overloading methods. Note that 
    this class is not intended to be called directly; instead, a class member is 
    instantiated with Generate.py. The populate class also instantiates an
    ImageJ instance for op parsing.
    
    Attributes:
        _ij: A net.imagej.Imagej instance from which to parse the imagej ops 
            help.
        log_file: A str representing the path to the log file.
        log_template: A str representing the path to a txt file which is used as 
            the log header. This file should explain the format of the final log 
            file.
        _logger: A logging.Logger object which logs information about all imagej 
            ops and methods.
        _log_formatter: A logging.Formatter object to set to format of the log 
            file.
        _file_handler: A logging.FileHandler object to handle to log file.
        _plugins: A dic with op names as keys and class Plugin objects as 
            values. This dic contains the information about all imagej ops and 
            their overloading methods.
        json_dic: A dictionary with op names as keys and the cookiecutter json 
            dictionaries to be used for plugin generation.
        scale (dict): Plugins represented as keys and scale type/class 
            represented as values.
    
    """
    
    def __init__(
        self,
        log_file='./utils/polus-imagej-util/full.log',
        log_template='./utils/polus-imagej-util/classes/logtemplates/mainlog.txt'
        ):
        
        """A method to instantiate a class Populate object
        
        Args:
            log_file: A str representing the path to the log file.
            log_template: A str representing the path to a txt file which is 
                used as the log header. This file should explain the format of 
                the final log file.
            
        Raises:
            None
        
        """
        
        # Instantiate the imagej instance
        self._ij = imagej.init('sc.fiji:fiji:2.1.1+net.imagej:imagej-legacy:0.37.4', headless=True)
        
        # Store the log output file and log template file path
        self.log_file = log_file
        self.log_template = log_template
        
        # Load the scalability configuration file
        with open(Path(__file__).parents[1].joinpath('scale.json'), 'r') as f:
            self.scale = json.load(f)
        
        # Create dictionary to store all plugins
        self._plugins = {}
        
        # Create logger for class member
        self.__logger(self.log_file, self.log_template)
        
        # Create imagej plug in by calling the parser member method
        self._parser()
    
    def _parser(self) -> None:
        """"A method to parse imagej ops help and extract imagej op information.
        
        This method utilizes the python re module to parse the imagej instance 
        ops help. The method then instantiates class Op and class Plugin 
        objects to store information about the ops and methods. Finally relevant 
        information about the ops and methods is written to the log file.
        
        Args:
            None
        
        Returns:
            None
        
        Raises:
            None
        """
        
        # Get list of all available ops to be converted to plugins
        plugins = scyjava.to_python(self._ij.op().ops().iterator())
        
        # Complile the regular expression search pattern for op overloading 
        # methods
        re_path = re.compile(r'\t(?P<path>.*\.)(?P<name>.*)(?=\()')
        
        # Coompile the regular expression search pattern for the input data 
        # types and title
        re_inputs = re.compile(r'(?<=\t\t)(.*?)\s(.*)(?=,|\))')
        
        # Complile the regular expression search pattern for the outputs
        re_output = re.compile(r'^\((.*?)\s(.*)\)')
        
        # Create a counter for number of ops parsed
        ops_count = 0
        
        # Iterate over all ops
        for plugin in plugins:
            
            # Add the plugin to the dictionary
            self._plugins[plugin] = Plugin(plugin)
            
            # Get the help info about the plugin/op
            op_docs = scyjava.to_python(self._ij.op().help(plugin))
            
            # Split the help string into seperate ops
            split_ops = re.split(r'\t(?=\()', op_docs)
            
            # Iterate over all op methods in the plugin/op
            for op_doc in split_ops[1:]:
                
                # Increment the ops parsed count
                ops_count += 1
                
                # Search for op path and name
                op_path = re_path.search(op_doc).groupdict()
                
                # Save op name and full path
                name = op_path['name']
                full_path = op_path['path'] + name
                
                # Find all inputs
                inputs = re_inputs.findall(op_doc)
                
                # Search for output
                output = re_output.findall(op_doc)[0]
                
                # Create an Op object to store the op data
                op = Op(plugin, name, full_path, inputs, output)

                # Check if the op is supported
                if op.partial_support:
                    support_msg = True
                else:
                    support_msg = op.support_msg
                    
                
                # Log the plugin info to the main log
                self._logger.info(
                    self._msg.format(    
                        counter = ops_count,
                        plugin = plugin,
                        name = name,
                        full_path = full_path,
                        inputs = op._inputs,
                        output = op._output,
                        support = support_msg
                    )
                )
                
                # Add the overlaoding method to the plugin/op
                self._plugins[plugin].add_op(op)
        
    def __logger(self, 
                 log_file: str, 
                 log_template: str) -> None:
        
        """A method to initialize a logger and log information about the imagej 
        ops and overloading methods.
        
        The logger makes use of python's built-in logger module to log relevant 
        information about each op and its overloading methods as they are parsed 
        from the imagej ops help.
        
        Args:
            log_file: A str representing the path to the log file.
            log_template: A str representing the path to a txt file which is 
                used as the log header. This file should explain the format of 
                the final log file.
        
        Returns:
            None
        
        Raises:
            None
        """

        # Check if excluded log exists
        if Path(log_file).exists():
            # Unlink excluded log
            Path(log_file).unlink()
        
        # Create a logger object with name of module
        self._logger = logging.getLogger(__name__)
        
        # Set the logger level
        self._logger.setLevel(logging.INFO)
        
        # Create a log formatter
        self._log_formatter = logging.Formatter('%(message)s')
        
        # Create handler with log file name
        self._file_handler = logging.FileHandler(log_file)
        
        # Set format of logs
        self._file_handler.setFormatter(self._log_formatter)
        
        # Add the handler to the class logger
        self._logger.addHandler(self._file_handler)
        
        # Create header info for the main log
        loginfo = ''
        
        # Open the main log info template
        with open(log_template) as fhand:
            for line in fhand:
                loginfo += line
                
        # Close the file connection
        fhand.close()
        
        # Set the header info
        self._logger.info(loginfo)

        
        # Create default message for logger
        self._msg = \
            'Op Number: {counter}\n' +\
            'Op Name: {plugin}\n' +\
            'Op Method: {name}\n' +\
            'Full Path: {full_path}\n' +\
            'Inputs: {inputs}\n' +\
            'Output: {output}\n' +\
            'Supported: {support}\n\n'
        
        
    def build_json(self, 
                  author: str, 
                  email: str, 
                  github_username: str, 
                  version: str, 
                  cookietin_path: str) -> None:
        
        """A method to create cookiecutter json dictionaries for plugin 
        generation.
        
        This method uses the information stored in each class Op object and 
        class Plugin object to create the final cookiecutter json 
        dictionaries to be used for plugin directories and files. Upon creation
        of the json dictionary the method utilizes the json module to write 
        ( json.dump() ) the dictionary contents of each op into a json file in 
        the cookietin directory.
        
        Args:
            author: A string representing the author of the plugin.
            email: A string representing the email of the author of the plugin.
            github_username: A string representing the GitHub username of the 
                author of the plugin. 
            version: A string representing the version number of the plugin. 
            cookietin_path: A str representing the path to the cookietin 
                directory.
            
        Returns:
            None
        
        Raises:
            None
        """
        
        
        # Instantiate empty dictionary to store the dictionary to be converted 
        # to json
        self.json_dic = {}
            
        # Create dic of characters to be replaced in overloading method call
        # (plugin_namespace)
        char_to_replace = {
            '[':'(',
            ']':')',
            "'":'',
            ' ':''
            }
        
        # Iterate over all imagej libraries that were parsed
        for name, plugin, in self._plugins.items():
                        
            # Check if any ops are suppported
            if len(plugin.supported_ops) > 0:
                
                # Add the json "template" for the library to the dictionary 
                # containing all library "templates"
                self.json_dic[name] = {
                    'author': author,
                    'email': email,
                    'github_username': github_username,
                    'version': version,
                    'project_name': 'ImageJ ' + name.replace('.', ' '),
                    'project_short_description': 
                        str([op for op in plugin.supported_ops.keys()]).replace("'", '')[1:-1],
                    'citation': '',
                    'plugin_namespace':{
                        op.name: 
                            'out = ij.op().' + \
                            op.plugin.replace('.', '().') + \
                            re.sub(r"[\s'\[\]]", 
                                   lambda x: char_to_replace[x.group(0)], 
                                   str(op.imagej_title_required_inputs)) 
                            for op in plugin.supported_ops.values()
                        },
                    '_inputs':{
                        'opName':{
                            'title': 'opName',
                            'type': 'enum',
                            'options':[
                                op.name for op in plugin.supported_ops.values()
                                ],
                            'description': 'Operation to perform',
                            'required': 'False'
                            }
                        },
                    '_outputs':
                        plugin._all_outputs,
                    'project_slug': "polus-{{ cookiecutter.project_name|lower|replace(' ', '-') }}-plugin",
                    'docker_repo' : "{{ cookiecutter.project_name|lower|replace(' ', '-') }}-plugin",
<<<<<<< HEAD
                    'scalability': self.scale.get(name.replace('.', '-'), "independent")
=======
                    'scalability': self.scale.get(name.replace('.', '-'), None)
>>>>>>> 19669e4e
                    }
                
                
                # If threhsolding op add compute threhsold call to template
                if self.json_dic[name]['scalability'] == 'threshold':
                    self.json_dic[name]['compute_threshold'] = 'threshold = ij.op().' \
                        + name.replace('.', '().') + '(histogram)'
              
                # Update the _inputs section dictionary with the inputs 
                # dictionary stored in the Library attribute
                self.json_dic[name]['_inputs'].update(plugin._all_required_inputs)
            
                # Create Path object with directory path to store 
                # cookiecutter.json file for each plugin
                file_path = Path(cookietin_path).with_name('cookietin').joinpath(plugin._name.replace('.','-'))
                
                # Create the directory
                file_path.mkdir(exist_ok=True,parents=True)
                
                # Open the directory and place json file in directory
                with open(file_path.joinpath('cookiecutter.json'),'w') as fw:
                    json.dump(self.json_dic[name], fw,indent=4)


class GeneratedParser:
    """A class to update cookiecutter templates with previously generated ImageJ
    plugin manifests.
    
    The advantage to using this class is it allows the user to update
    cookiecutter template files with plugin descriptions, input names and input
    descriptions which have to be determined through manual research about the
    ImageJ op. Before using this class's update method all ImageJ plugins which 
    have erroneous manifests should be stashed or removed from polus-plugins
    directory to avoid overwriting clean cookiecutter templates. Alternatively,
    pass a list for which plugins to specifically target when updating 
    templates. 
    
    Attributes:
        polus_plugins (pathlib.Path): The sysytem file path to the polus-plugins
            directory.
        cookietin (pathlib.Path): The system file path to the cookiecutter 
            template directory.
        manifests (dict): The previously generated ImageJ plugin manifests with
            short plugin names as keys (i.e. "filter-convolve").
        cookiecutter (dict): The cookiecutter templates with short plugin names
            as keys (i.e. "threshold-maxLikelihood").
            
    Methods:
        update_templates(self, ops): A method to update the cookiecutter 
            template files with the previously generated ImageJ plugin 
            manifests.
    """
    
    def __init__(
        self, polus_plugins_directory=None, 
        cookiecutter_directory=None
        ):
        """Instantiates a member of the GeneratedParser class and parses all of
        the cookiecutter templates and plugin manifests from their respective
        directories. 
        
        Arguments:
            polus_plugins_directory (str): The sysytem file path to the 
                polus-plugins directory. If passed as None it will automatically 
                be defined assuming that populate.py is in standard location.
                (polus-plugins/utils/polus-imagej-util/classes/populate.py)
            cookiecutter_directory (str): The system file path to the 
                cookiecutter template directory. If passed as None it will 
                automatically be defined assuming that cookietin and populate.py
                are in standard locations.
                (polus-plugins/utils/polus-imagej-util/cookietin/).
        
        Raises:
            None
        """
        
        # Check if polus-plugins path passed by caller
        if polus_plugins_directory is None:
            
            # Define the polus-plugins directory as member attribute
            self.polus_plugins = Path(__file__).parents[3]
        
        else:
            # Define the polus-plugins directory as member attribute
            self.polus_plugins = Path(polus_plugins_directory)
            
        # Check if cookiecutter directory passed by caller
        if cookiecutter_directory is None:
            
            # Define the cookiecutter template directory as member attribute
            self.cookietin = Path(__file__).parents[1].joinpath('cookietin')
            
        # Get all ImageJ plugin manifests in polus-plugins
        manifest_paths = [p for p in self.polus_plugins.rglob('polus-imagej*/plugin.json')]
        
        # Instantiate dictionary to store the plugin manifests
        self.manifests = {}
        
        # Iterate over all the plugin manifest paths
        for p in manifest_paths:
            
            # Define plugin name as would be defined in cookiecutter template
            plugin_name = str(p.parent.name).replace('polus-imagej-', '').replace('-plugin', '')
            
            # Load the plugins manifest and save in the member attribute dict
            self.manifests[plugin_name] = json.load(open(p))
            
        
        # Define path to all cookiecutter template files
        cookietin_paths = [p for p in self.cookietin.rglob('cookiecutter.json')]
        
        # Instantiate dictionary to store the cookiecutter templates
        self.cookiecutter = {}
        
        # iterate over all cookiecutter paths
        for p in cookietin_paths:
            
            # Define plugin name as would be defined in cookiecutter template
            plugin_name = str(p.parent.name)
            
            # Load the cookiecutter template files
<<<<<<< HEAD
            self.cookiecutter[plugin_name] = json.load(open(p))
    
    
    def update_templates(self, ops='all', skip=[]):
=======
            self.cookiecutter[plugin_name] = json_load(p)


    def update_templates(self, ops):
>>>>>>> 19669e4e
        """A method to update the cookiecutter template files with the 
        previously generated ImageJ plugin manifests.
        
        This method will use the plugin manifests found in the polus-plugins
        directory to update the cookiecutter template and update all of the 
        fields which are typically manually entered when gerenating a plugin.
        This method can be used to update all templates or just a selected list.
        Indicates ops = 'all' to update all templates for which a manifest
        exists.
        
        Arguments:
            ops (list): A list of strings representing the plugin cookiecutter
                templates to update in shortened form (i.e. filter-gauss)
            skip (list): A list of plugins to not update, can be used to skip
                plugins with known varying number of inputs due to manual
                updates to the plugin.
        
        Returns:
            None
        
        Raises:
            AssertionError: Raised if the number of inputs in the cookiecutter
                template file do no match the number of inputs in the plugin
                manifest file. This accounts for ops which have a out input for 
                memory allocation which does not appear in both files. 
        """

        # Iterate over all cookiecutter template files
        for plugin, template in self.cookiecutter.items():
            
            # Check if the current op should be updated
            if plugin.lower() not in ops and ops != 'all':
                continue
            
            # Check if caller wants to skip plugin
            elif plugin.lower() in skip:
                continue
            
            # Check if a plugin manifest exists for the current plugin
            elif plugin.lower() not in self.manifests.keys():
                print('{} has no manifest'.format(plugin))
                continue
            
            else:
                print('Updating {}'.format(plugin))
            
            # Define the manifest to be used to update cookiecutter template
            manifest = self.manifests[plugin.lower()]
            
            # Determine if out_input is a cookiecutter template input
            if 'out_input' in template['_inputs'].keys():
                # Check if the input lengths match 
                if len(template['_inputs']) - 1 != len(manifest['inputs']):
                    raise AssertionError('The {} template and manifest have a varying number of inputs'.format(plugin))
                
            else:
                # Check the input lengths for other case
                if len(template['_inputs']) != len(manifest['inputs']):
                    raise AssertionError('The {} template and manifest have a varying number of inputs'.format(plugin))
                        
            
            # Update the plugins header information
            template['author'] = manifest['author']
            template['project_short_description'] = manifest['description']
            template['citation'] = manifest['citation']
            
            # Start a manifest input index
            i = 0
            
            # Iterate over the cookiecutter template inputs and thier data
            for cinp, d in template['_inputs'].items():
                
                # Skip the memory allocation input "out_input"
                if cinp == 'out_input':
                    continue
                
                # Update the inputs data/description
                d['title'] = manifest['inputs'][i]['name']
                d['description'] = manifest['inputs'][i]['description']
                
                # Increment the manifest input index
                i += 1
            
            # Start a manifest output index
            i = 0
            
            # Iterate over the cookiecutter template outputs and thier data
            for _, d in template['_outputs'].items():
                
                # Update the inputs data/description
                d['title'] = manifest['outputs'][i]['name']
                d['description'] = manifest['outputs'][i]['description']
                
                # Increment the manifest input index
                i += 1
            
            # Create the  plugin's cookiecutter template directory
            self.cookietin.joinpath(plugin).mkdir(exist_ok=True, parents=True)
            
            # Define path to plugin's cookiecutter template file
            cookiecutter_path = self.cookietin.joinpath(plugin).joinpath('cookiecutter.json')
            
            # Write the cookiecutter template file
            with open(cookiecutter_path,'w') as fw:
                json.dump(template, fw,indent=4)
            

"""This section of uses the above classes to generate cookiecutter templates"""

if __name__ == '__main__':
    
    import jpype
    import os
    
    try:
        print('Starting JVM and parsing ops help\n')
        
        # Populate ops by parsing the imagej operations help
        populater = Populate()
        
        print('Building json templates\n')
        
        # Get the current working directory
        cwd = Path(os.getcwd())
        
        # Save a directory for the cookietin json files
        cookietin_path = cwd.joinpath('utils/polus-imagej-util/cookietin')
        
        # Get the pipeline VERSION
        version_path = Path(__file__).parents[1].joinpath('VERSION')
        with open(version_path, 'r') as fhand:
            version = next(fhand)
        
        # Build the json dictionary to be passed to the cookiecutter module 
        populater.build_json(
            'Benjamin Houghton', 
            'benjamin.houghton@axleinfo.com', 
            'bthoughton', 
            version, 
            cookietin_path)
    
    finally:
        
        print('Shutting down JVM\n')
        
        # Remove the imagej instance
        del populater._ij
        
        # Shut down JVM
        jpype.shutdownJVM()
    
    print('Updating templates with previously genreated ops')
    
    # Instantiate the generated ops parser and update templates with manifests
    parser = GeneratedParser()
    parser.update_templates('all', ['threshold-apply'])<|MERGE_RESOLUTION|>--- conflicted
+++ resolved
@@ -823,11 +823,7 @@
                         plugin._all_outputs,
                     'project_slug': "polus-{{ cookiecutter.project_name|lower|replace(' ', '-') }}-plugin",
                     'docker_repo' : "{{ cookiecutter.project_name|lower|replace(' ', '-') }}-plugin",
-<<<<<<< HEAD
                     'scalability': self.scale.get(name.replace('.', '-'), "independent")
-=======
-                    'scalability': self.scale.get(name.replace('.', '-'), None)
->>>>>>> 19669e4e
                     }
                 
                 
@@ -949,17 +945,10 @@
             plugin_name = str(p.parent.name)
             
             # Load the cookiecutter template files
-<<<<<<< HEAD
             self.cookiecutter[plugin_name] = json.load(open(p))
     
     
     def update_templates(self, ops='all', skip=[]):
-=======
-            self.cookiecutter[plugin_name] = json_load(p)
-
-
-    def update_templates(self, ops):
->>>>>>> 19669e4e
         """A method to update the cookiecutter template files with the 
         previously generated ImageJ plugin manifests.
         
