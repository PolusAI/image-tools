import re
import json
import logging
from numpy import False_
import scyjava
import imagej
from pathlib import Path

"""
This file provides classes to parse the imagej ops help and create cookiecutter 
json templates. This file is not intended to be ran directly, instead the 
classes contained here are instantiated with Generate.py.
"""

# Disable warning message
def disable_loci_logs():
    DebugTools = scyjava.jimport("loci.common.DebugTools")
    DebugTools.setRootLevel("WARN")


scyjava.when_jvm_starts(disable_loci_logs)


class Op:
<<<<<<< HEAD

    """A class to represent each Imagej overload method with corresponding inputs and outputs.

    The Op class is intended to be used in conjunction with the Namespace and Populator classes.
    Altogether the three classes parse and store the imagej ops help and finally construct the
    json template files used to construct the main program and unit testing. Each Op represents
    a single imagej overloading method. The attributes of the op store the various input and output
    titles and their corresponding WIPP and imagej data types. The class also stores the required and
    optional inputs as indicated by a '?' directly following an input title in the imagej ops help.
    Each overloading method or Op also stores

    Attributes:
        name: A string representing the imagej name of the overloading method
        namespace: A Namespace class member representing the imagej op of which the overloading method belongs.
        _inputs: A list of tuples containing the input title, imagej data type and WIPP data type (see full.log for structure of _inputs list).
        _output: A list containing a single tuple of the output title, imagej data type and imagej data type (see full.log for structure of _output list).
        _requiredInputs: A list of tuples containing input title, imagej data type and WIPP data type of the required inputs of the method.
        _optionalInputs: A list of tuples containing input title, imagej data type and WIPP data type of the optional inputs of the method.
        fullSupport: A boolean indicating if the overloading method is supported using required and optional inputs. At this time no optional inputs are supported.
        partialSupport: A boolean indicating if the overloading method is supported using the required inputs. Additionally a method must take a collection as input
            and output a collection to be partially supported.
        supportmsg: A string indicating why the overloading method is not currently supported.
        imagejInputDataTypes: A list of strings representing the imagej data types of the method's inputs.
        imagejInputTitles: A list of strings representing the imagej input titles of the method.
        wippTypeInputs: A list of strings representing the WIPP data types of the method's inputs.
        wippTypeOutput: A string representing the WIPP data type of the method's output.
        imagejTypeOutput: A string representing the imagej data type of the method's output.
        imagejTitleOutput: A string representing the imagej output title of the method.
        wippTypeRequiredInputs: A list of strings representing the WIPP data type of the required inputs.
        imagejTypeRequiredInputs: A list of strings representing the imagej data type of the required inputs.
        imagejTitleRequiredInputs A list of strings representing the imagej input titles the required inputs.

    """

    def __init__(
        self,
        namespace: "Namespace",
        name: str,
        fullPath: str,
        inputs: list,
        output: tuple,
    ):

=======
    
    """A class to represent each Imagej overload method with corresponding 
    inputs and outputs.
    
    The Op class is intended to be used in conjunction with the Plugin and 
    Populator classes. Altogether the three classes parse and store the imagej 
    ops help and finally construct the json template files used to construct the 
    main program and unit testing. Each Op represents a single imagej 
    overloading method. The attributes of the op store the various input and 
    output titles and their corresponding WIPP and imagej data types. The class 
    also stores the required and optional inputs as indicated by a '?' directly 
    following an input title in the imagej ops help (e.g. ?optional_input1).
    
    Attributes:
        name: A string representing the imagej name of the overloading method
        plugin: A Plugin class member representing the imagej op of which 
            the overloading method belongs.
        _inputs: A list of tuples containing the input title, imagej data type 
            and WIPP data type (see full.log for structure of _inputs list).
        _output: A list containing a single tuple of the output title, imagej 
            data type and imagej data type (see full.log for structure of 
            _output list).
        _required_inputs: A list of tuples containing input title, imagej data 
            type and WIPP data type of the required inputs of the method.
        _optional_inputs: A list of tuples containing input title, imagej data 
            type and WIPP data type of the optional inputs of the method.
        full_support: A boolean indicating if the overloading method is 
            supported using required and optional inputs. At this time no 
            optional inputs are supported. 
        partial_support: A boolean indicating if the overloading method is 
            supported using the required inputs. Additionally a method must take 
            a collection as input and output a collection to be partially 
            supported.
        support_msg: A list of booleans indicating why an op method is or is not
            supported. The first value indicates if all required inputs and 
            output can be mapped to a WIPP data type and the second value 
            indcates if both the required inputs and output contain a collection 
            data type.
        imagej_input_data_types: A list of strings representing the imagej data 
            types of the method's inputs.
        imagej_input_titles: A list of strings representing the imagej input 
            titles of the method.
        wipp_type_inputs: A list of strings representing the WIPP data types of 
            the method's inputs.
        wipp_type_output: A string representing the WIPP data type of the 
            method's output.
        imagej_type_output: A string representing the imagej data type of the 
            method's output.
        imagej_title_output: A string representing the imagej output title of 
            the method.
        wipp_type_required_inputs: A list of strings representing the WIPP data 
            type of the required inputs.
        imagej_type_required_inputs: A list of strings representing the imagej 
            data type of the required inputs.
        imagej_title_required_inputs A list of strings representing the imagej 
            input titles the required inputs.
        
    """
    
    def __init__(self, 
                 plugin: 'Plugin', 
                 name: str, 
                 full_path: str, 
                 inputs: list, 
                 output: tuple):
        
>>>>>>> 26152d29
        """A method to instantiate an Op class member

        Args:
            plugin: The Plugin object representing the imagej op that the 
                overloading method belongs. Plugin instance.
            name: A string of representing the overloading method name.
<<<<<<< HEAD
            fullPath: A string representing the full Java namespace call of the overloading method.
            inputs: A list of tuples containing the imagej input titles and imagej data types.
            output: A tuple containing the imagej output title and imagej data type.

=======
            full_path: A string representing the full Java call for the op and 
                its overloading method.
            inputs: A list of tuples containing the imagej input titles and 
                imagej data types.
            output: A tuple containing the imagej output title and imagej data 
                type.
        
>>>>>>> 26152d29
        Raises:
            TypeError: Raises if inputs is not a list.
        """

        if not isinstance(inputs, list):
            raise TypeError("inputs must be an instance of a list")

        # Define class attributes
        self.plugin = plugin
        self.name = name
<<<<<<< HEAD
        self.fullPath = fullPath

        # Check and update if any inputs are named "in" which conflict with python's reserved key word
=======
        self.full_path = full_path
        self._inputs = []
        self._output = []
        
        # Check and update if any inputs are named "in" which conflict with 
        # python's reserved key word
>>>>>>> 26152d29
        for input_index, input in enumerate(inputs):
            if input[1] == "in":
                # Change the input name from "in" to "in1"
<<<<<<< HEAD
                inputs[input_index] = (input[0], "in1")

        # Check if the output is not titled 'out' and change to 'out' if neccessary
        if output[1] != "out":
=======
                inputs[input_index] = (input[0], 'in1')
                
        # Check if the output is not titled 'out' and change to 'out' if 
        # neccessary
        if output[1] != 'out':
>>>>>>> 26152d29
            output = list(output)
            output[1] = "out"
            output = tuple(output)
<<<<<<< HEAD

        # Map the inputs and output from imageJ data type to WIPP data type
        self.__dataMap(inputs, output)

        # Define required and optional inputs by testing last character in each input title
        self._requiredInputs = [
            _input
            for _input in self._inputs
            if _input[0][1][-1] != "?" and _input[0][1] not in ["out"]
        ]
        self._optionalInputs = [
            _input
            for _input in self._inputs
            if _input[0][1][-1] == "?" or _input[0][1] in ["out"]
        ]

        # Determine if the op is currently supported and define member attributes for partial and full support
=======
        
        # Map the inputs and output from ImageJ data type to WIPP data type
        #self.__dataMap(inputs, output)
        self._inputs.extend([(_input,Op.imagej_to_Wipp_map.get(_input[0],'unknown')) for _input in inputs])
        self._output.extend([(output,Op.imagej_to_Wipp_map.get(output[0],'unknown'))])
              
        # Define required and optional inputs by testing last character in each 
        # input title
        self._required_inputs = [
            _input for _input in self._inputs if _input[0][1][-1] != '?' and _input[0][1] not in ['out']
        ]
        self._optional_inputs = [
            _input for _input in self._inputs if _input[0][1][-1] == '?' or _input[0][1] in ['out']
        ]
        
        # Determine if the op is currently supported and define member 
        # attributes for partial and full support
>>>>>>> 26152d29
        self.__support()

    @property
<<<<<<< HEAD
    def inputs(self):
        return self._inputs

    @inputs.setter
    def inputs(self, inputs):
        self._inputs = inputs

    @property
    def output(self):
        return self._output

    @output.setter
    def output(self, output):
        self._output = output

    @property
    def imagejInputDataTypes(self):
=======
    def imagej_input_data_types(self):
>>>>>>> 26152d29
        return [var[0][0] for var in self._inputs]

    @property
    def imagej_input_titles(self):
        return [var[0][1] for var in self._inputs]

    @property
    def wipp_type_inputs(self):
        return [var[1] for var in self._inputs]

    @property
    def wipp_type_output(self):
        return self._output[0][1]

    @property
    def imagej_type_output(self):
        return self._output[0][0][0]

    @property
<<<<<<< HEAD
    def imagejTitleOutput(self):
        return self._output[0][0][1].replace("?", "")

    @property
    def wippTypeRequiredInputs(self):
        return [var[1] for var in self._requiredInputs]

    @property
    def imagejTypeRequiredInputs(self):
        return [var[0][0] for var in self._requiredInputs]

    @property
    def imagejTitleRequiredInputs(self):
        return [var[0][1] for var in self._requiredInputs]

=======
    def imagej_title_output(self):
        return self._output[0][0][1].replace('?', '')
    
    @property
    def wipp_type_required_inputs(self):
        return [var[1] for var in self._required_inputs]
    
    @property
    def imagej_type_required_inputs(self):
        return [var[0][0] for var in self._required_inputs]
    
    @ property
    def imagej_title_required_inputs(self):
        return [var[0][1] for var in self._required_inputs]
    
    
>>>>>>> 26152d29
    # Define the imagej data types that map to collection
    COLLECTION_TYPES = [
        "Iterable",
        "Interval",
        "IterableInterval",
        # 'IterableRegion',
        "RandomAccessibleInterval",
        "ImgPlus",
        "PlanarImg",
        # 'ImgFactory',
        # 'ImgLabeling',
        "ArrayImg",
        "Img",
    ]

    # Define the imagej data types that map to number
    NUMBER_TYPES = [
        "RealType",
        "NumericType",
        "byte",
        "ByteType",
        "UnsignedByteType",
        "short",
        "ShortType",
        "UnsignedShortType",
        "int",
        "Integer",
        "IntegerType",
        "long",
        "Long",
        "LongType",
        "UnsignedLongType",
        "float",
        "FloatType",
        "double",
        "Double",
        "DoubleType",
    ]

    # Define the imagej data types that map to boolean
    BOOLEAN_TYPES = ["boolean", "Boolean", "BooleanType"]

    # Define the imagej data types that map to array
    ARRAY_TYPES = [
        # 'double[][]',
        "List",
        "double[]",
        "long[]",
        "ArrayList",
        # 'Object[]',
        "int[]",
    ]

    # Define the imagej data types that map to string
    STRING_TYPES = ["RealLocalizable", "String"]

    # Save all imagej data types as key and corresponding WIPP data type as value in dictionary
<<<<<<< HEAD
    imagej_to_Wipp_map = {
        imagej_data_type: "collection" for imagej_data_type in COLLECTION_TYPES
    }
    imagej_to_Wipp_map.update(
        {imagej_data_type: "number" for imagej_data_type in NUMBER_TYPES}
    )
    imagej_to_Wipp_map.update(
        {imagej_data_type: "boolean" for imagej_data_type in BOOLEAN_TYPES}
    )
    imagej_to_Wipp_map.update(
        {imagej_data_type: "array" for imagej_data_type in ARRAY_TYPES}
    )
    imagej_to_Wipp_map.update(
        {imagej_data_type: "string" for imagej_data_type in STRING_TYPES}
    )

    def __dataMap(self, inputs: list, output: tuple) -> None:

        """A method to map each imagej input data type to a WIPP data type.

        This method is called when parsing the imagej ops help and is not intended to be called directly.
        The method attempts to map all inputs and the output from an imagej data type to a WIPP data
        type. Note that the method does not create a WIPP data object, the data type is only stored
        as a string in the input and output attributes of each member method. If a data type conversion is not
        currently supported the method will store 'unknown' for the data type.


=======
    imagej_to_Wipp_map = {imagej_data_type: 'collection' for imagej_data_type in COLLECTION_TYPES}
    imagej_to_Wipp_map.update({imagej_data_type: 'number' for imagej_data_type in NUMBER_TYPES})
    imagej_to_Wipp_map.update({imagej_data_type: 'boolean' for imagej_data_type in BOOLEAN_TYPES})
    imagej_to_Wipp_map.update({imagej_data_type: 'array' for imagej_data_type in ARRAY_TYPES})
    imagej_to_Wipp_map.update({imagej_data_type: 'string' for imagej_data_type in STRING_TYPES})
    
    
    def __dataMap(
        self, 
        inputs: list, 
        output: tuple
        ) -> None:
        
        """This method is DEPRACTED - A method to map each imagej input data 
        type to a WIPP data type.
        
        This method is called when parsing the imagej ops help and is not 
        intended to be called directly. The method attempts to map all inputs 
        and the output from an imagej data type to a WIPP data type. Note that 
        the method does not create a WIPP data object, the data type is only 
        stored as a string in the input and output attributes of each member 
        method. If a data type conversion is not currently supported the method 
        will store 'unknown' for the data type.
        
        
>>>>>>> 26152d29
        Args:
            inputs: A list of tuples containing the imagej input titles and data 
                types.
            output: A tuple containing the imagej output title and data type.

        Returns:
            None

        Raises:
            None
        """

        # Create empty lists to store input and output data types
        self._inputs = []
        self._output = []

        # Iterate over all inputs
        for _input in inputs:

            # Try to map from imagej data type to WIPP data type
            try:
                self._inputs.append((_input, Op.imagej_to_Wipp_map[_input[0]]))

            # Place WIPP data type as unknown if not currently supported
            except:
                self._inputs.append((_input, "unknown"))

        # Try to map output imagej data type to WIPP data type
        try:
            self._output.append((output, Op.imagej_to_Wipp_map[output[0]]))

        # Place WIPP data type as unknown if not currently supported
        except:
            self._output.append((output, "unknown"))

    def __support(self):
<<<<<<< HEAD

        """A method to determine if the imagej op is currently supported by the op generation pipeline.

        This method uses the input and output data types to determine if an op is currently
        supported. For an op to be supported is must have collection as one of the required inputs
        and the output must also be a collection. Additionally, all the required inputs and the output
        must be able to map from imagej to WIPP for partial support. For full support all of the inputs
        and output must be able to map from imagej to WIPP. If the data type conversion is not
        supported 'unknown' will be stored as the WIPP type when the __dataMap() member method is called.
        At this time, this pipeline only supports required inputs. Therefore, full support is arbitrary
        for the purposes of plugin generation, this feature was only added for future development.

=======
        
        """A method to determine if the imagej op is currently supported by the 
        op generation pipeline.
        
        This method uses the input and output data types to determine if an op 
        is currently supported. For an op to be supported is must have 
        collection as one of the required inputs and the output must also be a 
        collection. Additionally, all the required inputs and the output 
        must be able to map from imagej to WIPP for partial support. For full 
        support all of the inputs and output must be able to map from imagej to 
        WIPP. If the data type conversion is not supported 'unknown' will be 
        stored as the WIPP type. At this time, this pipeline only supports 
        required inputs. Therefore, full support is arbitrary for the purposes 
        of plugin generation, this feature was only added for future 
        development.
        
>>>>>>> 26152d29
        Args:
            None

        Returns:
            None

        Raises:
            None
        """
<<<<<<< HEAD

        # Check if any inputs or the output contains collection data type and ALL inputs/output can be mapped from imagej data type to WIPP data type
        if (
            "collection" in self.wippTypeInputs and "collection" in self.wippTypeOutput
        ) and "unknown" not in self.wippTypeInputs + [self.wippTypeOutput]:

            # Set the support attribute as true (imagej op is supported)
            self.fullSupport = True
            self.partialSupport = True

        # Check if the required inputs satisfy the requirements
        elif (
            "collection" in self.wippTypeRequiredInputs
            and "collection" in self.wippTypeOutput
        ) and "unknown" not in self.wippTypeRequiredInputs + [self.wippTypeOutput]:
            self.fullSupport = False
            self.partialSupport = True

        else:
            # Set the support attribute as false (imagej op is NOT supported)
            self.fullSupport = False
            self.partialSupport = False

            # Determine why the op is not supported (check if either the input or output is a collection)
            if (
                "collection" not in self.wippTypeRequiredInputs
                or "collection" not in self.wippTypeOutput
            ):
                self.supportmsg = "None of the required inputs is a 'collection' or the output is not a 'collection'"

                # Test if all of the required data types can be converted from imagej to WIPP
                if "unknown" in self.wippTypeRequiredInputs:
                    self.supportmsg = "None of the required inputs is a colleciton or the output is not a collection AND one of the required inputs cannot currently be mapped to a WIPP data type"

            # Test if all of the required data types can be converted from imagej to WIPP
            elif "unknown" in self.wippTypeRequiredInputs:
                self.supportmsg = "One of the required inputs cannot currently be mapped to a WIPP data type"


class Namespace:

    """A class to represent imagej ops and plugins.

    The Namespace class is used to store all the information about each plugin, which is later
    used to build the plugin directory and files. Each Namespace can be thought of as a single
    imagej op. Each op in turn has a number of overloading methods for different data types.
    The attributes of a Namespace object store the relevant information about the op and its
    child overloading methods. The Populate class also uses to build the cookiecutter json files
=======
        # Create initial support message for partial
        self.support_msg = [
            True, 
            True
        ]
        
        """Check for full support"""
        
        # Initially set full support True
        self.full_support = True
        
        # If inputs or output cannot be mapped to WIPP data type
        if 'unknown' in self.wipp_type_inputs + [self.wipp_type_output]:
            self.full_support = False
        
        # Check if the input and output both contain collection data types
        elif 'collection' not in self.wipp_type_inputs or 'collection' not in self.wipp_type_output:
            self.full_support = False
            
        """Check for partial support"""
        
        # Initially set partial support to True
        self.partial_support = True
        
        # Check that required inputs and ouput can be mapped to WIPP data type
        if 'unknown' in self.wipp_type_required_inputs + [self.wipp_type_output]:
            self.partial_support = False
            self.support_msg[0] = False
            
        # Check if the input and output both contain collection data types
        if 'collection' not in self.wipp_type_required_inputs or 'collection' not in self.wipp_type_output:
            self.partial_support = False
            self.support_msg[1] = False
        
        
            
        
class Plugin:
    
    """A class to represent imagej ops and plugins.
    
    The Plugin class is used to store all the information about each plugin, 
    which is later used to build the plugin directory and files. Each Plugin 
    can be thought of as a single imagej op. Each op in turn has a number of 
    overloading methods for different data types. The attributes of a Plugin 
    object store the relevant information about the op and its child overloading 
    methods. The Populate class also uses to build the cookiecutter json files 
>>>>>>> 26152d29
    for plugin generation.

    Attributes:
        _name: A string representing the imagej op
<<<<<<< HEAD
        _ops: A dictionary containing the overloading methods of the op as keys and class Op objects as values.
        _allRequiredInputs: A dictionary containing information about the required inputs of all overloading methods.
        _allOutputs: A dictionary containing information about the outputs of all overloading methods.
        supportedOps: A dictionary containing the supported overloading methods as keys and the corresponding class Op
            objects as values
    """

    def __init__(self, name: str):

        """A method to instantiate a Namespace object.

=======
        _ops: A dictionary containing the overloading methods of the op as keys 
            and class Op objects as values.
        _all_required_inputs: A dictionary containing information about the 
            required inputs of all overloading methods.
        _all_outputs: A dictionary containing information about the outputs of 
            all overloading methods.
        supported_ops: A dictionary containing the supported overloading methods 
            as keys and the corresponding class Op objects as values.
    """
    
    def __init__(self, 
                 name: str):
        
        """A method to instantiate a Plugin object.
        
>>>>>>> 26152d29
        Args:
            name: A string representing imagej op name.

        Raises:
            None
        """

        self._name = name
        self._ops = {}
<<<<<<< HEAD
        self._allRequiredInputs = {}
        self._allOutputs = {}
        self.supportedOps = {}

    def addOp(self, op: "Op") -> None:

        """A method to store information about an overloading method in the class member's attributes.

        This method's function is to store information about an imagej op and its overloading methods.
        As overloading methods are parsed from the imagej ops help, class Ops objects are instantiated and
        referenced in the _ops attribute. The method also stores information about the op which is used
        to build cookiecutter json template files.

        Args:
            op: An object of class Op, representing one of the ops imagej overloading methods.

=======
        self._all_required_inputs = {}
        self._all_outputs = {}
        self.supported_ops = {}
        
    def add_op(self, 
              op: 'Op') -> None:
        
        """A method to store information about an overloading method in the 
        class member's attributes.
        
        This method's function is to store information about an imagej op and 
        its overloading methods. As overloading methods are parsed from the 
        imagej ops help, class Ops objects are instantiated and referenced in 
        the _ops attribute. The method also stores information about the op 
        which is used to build cookiecutter json template files. 
        
        Args:
            op: An object of class Op, representing one of the ops imagej 
                overloading methods. 
        
>>>>>>> 26152d29
        Returns:
            None

        Raises:
            None
        """

        # Add the op to the _ops dicitonary attribute
        self._ops[op.name] = op

        # Check if the op is currently supported
<<<<<<< HEAD
        if op.partialSupport:

            # Add op to list of supported ops
            self.supportedOps[op.name] = op

            # Add each var to namespace's input dictionary
            for title, dtype, wippType in zip(
                op.imagejTitleRequiredInputs,
                op.imagejTypeRequiredInputs,
                op.wippTypeRequiredInputs,
            ):

                # Check if variable exists in input dicitonary
                if title not in self._allRequiredInputs:
                    self._allRequiredInputs[title] = {
                        "type": wippType,
                        "title": title,
                        "description": title,
                        "required": False,
                        "call_types": {op.name: dtype},
                        "wipp_type": {op.name: wippType},
                    }

                # If variable key exists update it
                else:
                    self._allRequiredInputs[title]["wipp_type"].update(
                        {op.name: wippType}
                    )
                    self._allRequiredInputs[title]["call_types"].update(
                        {op.name: dtype}
                    )
                    if self._allRequiredInputs[title]["type"] != wippType:
                        # raise Exception
                        # print('The', self._name, 'namespace has multiple input data types for the same input title across different op overloading calls')
=======
        if op.partial_support:
            
            # Add op to list of supported ops
            self.supported_ops[op.name] = op
            
            # Add each var to plugin's input dictionary
            for title, dtype, wippType in zip(op.imagej_title_required_inputs, 
                                              op.imagej_type_required_inputs, 
                                              op.wipp_type_required_inputs):
                
                # Check if variable exists in input dicitonary
                if title not in self._all_required_inputs:
                    self._all_required_inputs[title] = {
                        'type':wippType, 
                        'title':title, 
                        'description':title, 
                        'required':False, 
                        'call_types':{op.name:dtype},
                        'wipp_type':{op.name:wippType}
                        }
            
                # If variable key exists update it
                else:
                    self._all_required_inputs[title]['wipp_type'].update({op.name:wippType})
                    self._all_required_inputs[title]['call_types'].update({op.name:dtype})
                    if self._all_required_inputs[title]['type'] != wippType:
                        #raise Exception
                        #print('The', self._name, 'plugin has multiple input data types for the same input title across different op overloading calls')
>>>>>>> 26152d29
                        pass

            # Check if the output dictionary is empty
<<<<<<< HEAD
            if self._allOutputs == {}:

                # Add the output to Library's output dictionary
                self._allOutputs = {
                    op.imagejTitleOutput: {
                        "type": op.wippTypeOutput,
                        "title": op.imagejTitleOutput,
                        "description": "out",
                        "call_types": {op.name: op.imagejTypeOutput},
=======
            if self._all_outputs == {}:
            
                # Add the output to Library's output dictionary
                self._all_outputs = {
                    op.imagej_title_output:{         
                        'type': op.wipp_type_output, 
                        'title': op.imagej_title_output, 
                        'description':'out',
                        'call_types': {
                            op.name:op.imagej_type_output
                            }
                        }
>>>>>>> 26152d29
                    }
                }

            # Check if the output title is not in dictionary
<<<<<<< HEAD
            elif op.imagejTitleOutput not in self._allOutputs:
                self._allOutputs.update(
                    {
                        op.imagejTitleOutput: {
                            "type": op.wippTypeOutput,
                            "title": op.imagejTitleOutput,
                            "description": "out",
                            "call_types": {op.name: op.imagejTypeOutput},
=======
            elif op.imagej_title_output not in self._all_outputs:
                self._all_outputs.update({
                    op.imagej_title_output:{         
                        'type': op.wipp_type_output, 
                        'title': op.imagej_title_output, 
                        'description':'out',
                        'call_types': {
                            op.name:op.imagej_type_output
>>>>>>> 26152d29
                        }
                    }
                )

            else:
<<<<<<< HEAD
                self._allOutputs[op.imagejTitleOutput]["call_types"][
                    op.name
                ] = op.imagejTypeOutput


class Populate:
    """A class to parse imagej ops information and build json templates for plugin generation.

    The Populate class has several methods that utilize the Op and Namespace classes to parse
    store, and finally build cookiecutter json templates from the imagej ops help. The attributes
    of a class Populate member store the information about all imagej ops and their overloading methods.
    Note that this class is not intended to be called directly; instead, a class member is instantiated
    with Generate.py

    Attributes:
        _ij: A net.imagej.Imagej instance from which to parse the imagej ops help.
        logFile: A str representing the path to the log file.
        logTemplate: A str representing the path to a txt file which is used as the log header. This file
            should explain the format of the final log file.
        _logger: A logging.Logger object which logs information about all imagej ops and methods.
        _logFormatter: A logging.Formatter object to set to format of the log file.
        _fileHandler: A logging.FileHandler object to handle to log file.
        _namespaces: A dic with op names as keys and class Namespace objects as values. This dic contains
            the information about all imagej ops and their overloading methods.
        jsonDic: A dictionary with op names as keys and the cookiecutter json dictionaries to be used for plugin generation.

    """

    def __init__(
        self,
        ij: "imagej.Imagej",
        logFile="./utils/polus-imagej-util/full.log",
        logTemplate="./utils/polus-imagej-util/classes/logtemplates/mainlog.txt",
    ):

=======
                self._all_outputs[op.imagej_title_output]['call_types'][op.name] = op.imagej_type_output

class Populate:
    """A class to parse imagej ops information and build json templates for 
    plugin generation.
    
    The Populate class has several methods that utilize the Op and Plugin 
    classes to parse store, and finally build cookiecutter json templates from 
    the imagej ops help. The attributes of a class Populate member store the 
    information about all imagej ops and their overloading methods. Note that 
    this class is not intended to be called directly; instead, a class member is 
    instantiated with Generate.py. The populate class also instantiates an
    ImageJ instance for op parsing.
    
    Attributes:
        _ij: A net.imagej.Imagej instance from which to parse the imagej ops 
            help.
        log_file: A str representing the path to the log file.
        log_template: A str representing the path to a txt file which is used as 
            the log header. This file should explain the format of the final log 
            file.
        _logger: A logging.Logger object which logs information about all imagej 
            ops and methods.
        _log_formatter: A logging.Formatter object to set to format of the log 
            file.
        _file_handler: A logging.FileHandler object to handle to log file.
        _plugins: A dic with op names as keys and class Plugin objects as 
            values. This dic contains the information about all imagej ops and 
            their overloading methods.
        json_dic: A dictionary with op names as keys and the cookiecutter json 
            dictionaries to be used for plugin generation.
    
    """
    
    def __init__(self,
                 log_file='./utils/polus-imagej-util/full.log',
                 log_template='./utils/polus-imagej-util/classes/logtemplates/mainlog.txt'):
        
>>>>>>> 26152d29
        """A method to instantiate a class Populate object

        Args:
<<<<<<< HEAD
            ij: A net.imagej.Imagej instance from which to parse the imagej ops help.
            logFile: A str representing the path to the log file.
            logTemplate: A str representing the path to a txt file which is used as the log header. This file
                should explain the format of the final log file.

=======
            log_file: A str representing the path to the log file.
            log_template: A str representing the path to a txt file which is 
                used as the log header. This file should explain the format of 
                the final log file.
            
>>>>>>> 26152d29
        Raises:
            None

        """
<<<<<<< HEAD

        # Store the imagej instance
        self._ij = ij

        # Store the log output file and log template file path
        self.logFile = logFile
        self.logTemplate = logTemplate

        # Create dictionary to store all namespaces
        self._namespaces = {}

        # Create logger for class member
        self.__logger(self.logFile, self.logTemplate)

=======
        
        # Instantiate the imagej instance
        self._ij = imagej.init('sc.fiji:fiji:2.1.1+net.imagej:imagej-legacy:0.37.4', headless=True)
        
        # Store the log output file and log template file path
        self.log_file = log_file
        self.log_template = log_template
        
        # Create dictionary to store all plugins
        self._plugins = {}
        
        # Create logger for class member
        self.__logger(self.log_file, self.log_template)
        
>>>>>>> 26152d29
        # Create imagej plug in by calling the parser member method
        self._parser()

    def _parser(self) -> None:
<<<<<<< HEAD
        """ "A method to parse imagej ops help and extract imagej op information.

        This method utilizes the python re module to parse the imagej instance ops help. The method then
        instantiates class Op and class Namespace objects to store information about the ops and methods.
        Finally relevant information about the ops and methods is written to the log file.

=======
        """"A method to parse imagej ops help and extract imagej op information.
        
        This method utilizes the python re module to parse the imagej instance 
        ops help. The method then instantiates class Op and class Plugin 
        objects to store information about the ops and methods. Finally relevant 
        information about the ops and methods is written to the log file.
        
>>>>>>> 26152d29
        Args:
            None

        Returns:
            None

        Raises:
            None
        """
<<<<<<< HEAD

        # Get list of all available op namespaces
        opsNameSpace = scyjava.to_python(self._ij.op().ops().iterator())

        # Complile the regular expression search pattern for available ops in the namespace
        re_path = re.compile(r"\t(?P<path>.*\.)(?P<name>.*)(?=\()")

        # Coompile the regular expression search pattern for the input data types and title
        re_inputs = re.compile(r"(?<=\t\t)(.*?)\s(.*)(?=,|\))")

=======
        
        # Get list of all available ops to be converted to plugins
        plugins = scyjava.to_python(self._ij.op().ops().iterator())
        
        # Complile the regular expression search pattern for op overloading 
        # methods
        re_path = re.compile(r'\t(?P<path>.*\.)(?P<name>.*)(?=\()')
        
        # Coompile the regular expression search pattern for the input data 
        # types and title
        re_inputs = re.compile(r'(?<=\t\t)(.*?)\s(.*)(?=,|\))')
        
>>>>>>> 26152d29
        # Complile the regular expression search pattern for the outputs
        re_output = re.compile(r"^\((.*?)\s(.*)\)")

        # Create a counter for number of ops parsed
        ops_count = 0

        # Iterate over all ops
<<<<<<< HEAD
        for namespace in opsNameSpace:

            # Add the namespace to the dictionary
            self._namespaces[namespace] = Namespace(namespace)

            # Get the help info about available ops for the namespace
            opDocs = scyjava.to_python(self._ij.op().help(namespace))

            # Split the help string into seperate ops
            splitOps = re.split(r"\t(?=\()", opDocs)

            # Iterate over all ops in the namespace
            for opDoc in splitOps[1:]:

=======
        for plugin in plugins:
            
            # Add the plugin to the dictionary
            self._plugins[plugin] = Plugin(plugin)
            
            # Get the help info about the plugin/op
            op_docs = scyjava.to_python(self._ij.op().help(plugin))
            
            # Split the help string into seperate ops
            split_ops = re.split(r'\t(?=\()', op_docs)
            
            # Iterate over all op methods in the plugin/op
            for op_doc in split_ops[1:]:
                
>>>>>>> 26152d29
                # Increment the ops parsed count
                ops_count += 1

                # Search for op path and name
<<<<<<< HEAD
                opPath = re_path.search(opDoc).groupdict()

                # Save op name and full path
                name = opPath["name"]
                fullPath = opPath["path"] + name

                # Find all inputs
                inputs = re_inputs.findall(opDoc)

                # Search for output
                output = re_output.findall(opDoc)[0]

=======
                op_path = re_path.search(op_doc).groupdict()
                
                # Save op name and full path
                name = op_path['name']
                full_path = op_path['path'] + name
                
                # Find all inputs
                inputs = re_inputs.findall(op_doc)
                
                # Search for output
                output = re_output.findall(op_doc)[0]
                
>>>>>>> 26152d29
                # Create an Op object to store the op data
                op = Op(plugin, name, full_path, inputs, output)

                # Check if the op is supported
                if op.partial_support:
                    support_msg = True
                else:
<<<<<<< HEAD
                    support_msg = op.supportmsg

                # Log the plugin info to the main log
                self._logger.info(
                    self._msg.format(
                        counter=ops_count,
                        namespace=namespace,
                        name=name,
                        fullpath=fullPath,
                        inputs=op.inputs,
                        output=op.output,
                        support=support_msg,
                    )
                )

                # Add the op to the namespace
                self._namespaces[namespace].addOp(op)

    def __logger(self, logFile: str, logTemplate: str) -> None:

        """A method to initialize a logger and log information about the imagej ops and overloading methods.

        The logger makes use of python's built-in logger module to log relevant information about each op
        and its overloading methods as they are parsed from the imagej ops help.

        Args:
            logFile: A str representing the path to the log file.
            logTemplate: A str representing the path to a txt file which is used as the log header. This file
                should explain the format of the final log file.

=======
                    support_msg = op.support_msg
                    
                
                # Log the plugin info to the main log
                self._logger.info(
                    self._msg.format(    
                        counter = ops_count,
                        plugin = plugin,
                        name = name,
                        full_path = full_path,
                        inputs = op._inputs,
                        output = op._output,
                        support = support_msg
                    )
                )
                
                # Add the overlaoding method to the plugin/op
                self._plugins[plugin].add_op(op)
        
    def __logger(self, 
                 log_file: str, 
                 log_template: str) -> None:
        
        """A method to initialize a logger and log information about the imagej 
        ops and overloading methods.
        
        The logger makes use of python's built-in logger module to log relevant 
        information about each op and its overloading methods as they are parsed 
        from the imagej ops help.
        
        Args:
            log_file: A str representing the path to the log file.
            log_template: A str representing the path to a txt file which is 
                used as the log header. This file should explain the format of 
                the final log file.
        
>>>>>>> 26152d29
        Returns:
            None

        Raises:
            None
        """

        # Check if excluded log exists
        if Path(log_file).exists():
            # Unlink excluded log
<<<<<<< HEAD
            Path(logFile).unlink()

=======
            Path(log_file).unlink()
        
>>>>>>> 26152d29
        # Create a logger object with name of module
        self._logger = logging.getLogger(__name__)

        # Set the logger level
        self._logger.setLevel(logging.INFO)

        # Create a log formatter
<<<<<<< HEAD
        self._logFormatter = logging.Formatter("%(message)s")

        # Create handler with log file name
        self._fileHandler = logging.FileHandler(logFile)

        # Set format of logs
        self._fileHandler.setFormatter(self._logFormatter)

        # Add the handler to the class logger
        self._logger.addHandler(self._fileHandler)

=======
        self._log_formatter = logging.Formatter('%(message)s')
        
        # Create handler with log file name
        self._file_handler = logging.FileHandler(log_file)
        
        # Set format of logs
        self._file_handler.setFormatter(self._log_formatter)
        
        # Add the handler to the class logger
        self._logger.addHandler(self._file_handler)
        
>>>>>>> 26152d29
        # Create header info for the main log
        loginfo = ""

        # Open the main log info template
        with open(log_template) as fhand:
            for line in fhand:
                loginfo += line

        # Close the file connection
        fhand.close()

        # Set the header info
        self._logger.info(loginfo)

        # Create default message for logger
<<<<<<< HEAD
        self._msg = "Op Number: {counter}\nNamespace: {namespace}\nName: {name}\nFull Path: {fullpath}\nInputs: {inputs}\nOutput: {output}\nSupported: {support}\n\n"

    def buildJSON(
        self,
        author: str,
        email: str,
        github_username: str,
        version: str,
        cookietin_path: str,
    ) -> None:

        """A method to create cookiecutter json dictionaries for plugin generation.

        This method uses the information stored in each class Op object and class Namespace object to create the final
        cookiecutter json dictionaries to be used for plugin directories and files. Upon creation of the json dictionary
        the method utilizes the json module to write ( json.dump() ) the dictionary contents of each op into a json file in the
        cookietin directory.

        Args:
            author: A string representing the author of the plugin.
            email: A string representing the email of the author of the plugin.
            github_username: A string representing the GitHub username of the author of the plugin.
            version: A string representing the version number of the plugin.
            cookietin_path: A str representing the path to the cookietin directory.

=======
        self._msg = \
            'Op Number: {counter}\n' +\
            'Op Name: {plugin}\n' +\
            'Op Method: {name}\n' +\
            'Full Path: {full_path}\n' +\
            'Inputs: {inputs}\n' +\
            'Output: {output}\n' +\
            'Supported: {support}\n\n'
        
        
    def build_json(self, 
                  author: str, 
                  email: str, 
                  github_username: str, 
                  version: str, 
                  cookietin_path: str) -> None:
        
        """A method to create cookiecutter json dictionaries for plugin 
        generation.
        
        This method uses the information stored in each class Op object and 
        class Plugin object to create the final cookiecutter json 
        dictionaries to be used for plugin directories and files. Upon creation
        of the json dictionary the method utilizes the json module to write 
        ( json.dump() ) the dictionary contents of each op into a json file in 
        the cookietin directory.
        
        Args:
            author: A string representing the author of the plugin.
            email: A string representing the email of the author of the plugin.
            github_username: A string representing the GitHub username of the 
                author of the plugin. 
            version: A string representing the version number of the plugin. 
            cookietin_path: A str representing the path to the cookietin 
                directory.
            
>>>>>>> 26152d29
        Returns:
            None

        Raises:
            None
        """
<<<<<<< HEAD

        # Instantiate empty dictionary to store the dictionary to be converted to json
        self.jsonDic = {}

        # Create dic of characters to be replaced in namespace
        char_to_replace = {"[": "(", "]": ")", "'": "", " ": ""}

        # Iterate over all imagej libraries that were parsed
        for (
            name,
            namespace,
        ) in self._namespaces.items():

            # Check if any ops are suppported
            if len(namespace.supportedOps) > 0:

                # Add the json "template" for the library to the dictionary containing all library "templates"
                self.jsonDic[name] = {
                    "author": author,
                    "email": email,
                    "github_username": github_username,
                    "version": version,
                    "project_name": "ImageJ " + name.replace(".", " "),
                    "project_short_description": str(
                        [op for op in namespace.supportedOps.keys()]
                    ).replace("'", "")[1:-1],
                    "plugin_namespace": {
                        op.name: "out = ij.op()."
                        + op.namespace.replace(".", "().")
                        + re.sub(
                            r"[\s'\[\]]",
                            lambda x: char_to_replace[x.group(0)],
                            str(op.imagejTitleRequiredInputs),
                        )
                        for op in namespace.supportedOps.values()
                    },
                    "_inputs": {
                        "opName": {
                            "title": "Operation",
                            "type": "enum",
                            "options": [
                                op.name for op in namespace.supportedOps.values()
                            ],
                            "description": "Operation to peform",
                            "required": "False",
                        }
                    },
                    "_outputs": namespace._allOutputs,
                    "project_slug": "polus-{{ cookiecutter.project_name|lower|replace(' ', '-') }}-plugin",
                }

                # Update the _inputs section dictionary with the inputs dictionary stored in the Library attribute
                self.jsonDic[name]["_inputs"].update(namespace._allRequiredInputs)

                # Create Path object with directory path to store cookiecutter.json file for each namespace
                file_path = (
                    Path(cookietin_path)
                    .with_name("cookietin")
                    .joinpath(namespace._name.replace(".", "-"))
                )
=======
        
        
        # Instantiate empty dictionary to store the dictionary to be converted 
        # to json
        self.json_dic = {}
            
        # Create dic of characters to be replaced in overloading method call
        # (plugin_namespace)
        char_to_replace = {
            '[':'(',
            ']':')',
            "'":'',
            ' ':''
            }
        
        # Iterate over all imagej libraries that were parsed
        for name, plugin, in self._plugins.items():
                        
            # Check if any ops are suppported
            if len(plugin.supported_ops) > 0:
                
                # Add the json "template" for the library to the dictionary 
                # containing all library "templates"
                self.json_dic[name] = {
                    'author': author,
                    'email': email,
                    'github_username': github_username,
                    'version': version,
                    'project_name': 'ImageJ ' + name.replace('.', ' '),
                    'project_short_description': 
                        str([op for op in plugin.supported_ops.keys()]).replace("'", '')[1:-1],
                    'plugin_namespace':{
                        op.name: 
                            'out = ij.op().' + \
                            op.plugin.replace('.', '().') + \
                            re.sub(r"[\s'\[\]]", 
                                   lambda x: char_to_replace[x.group(0)], 
                                   str(op.imagej_title_required_inputs)) 
                            for op in plugin.supported_ops.values()
                        },
                    '_inputs':{
                        'opName':{
                            'title': 'Operation',
                            'type': 'enum',
                            'options':[
                                op.name for op in plugin.supported_ops.values()
                                ],
                            'description': 'Operation to peform',
                            'required': 'False'
                            }
                        },
                    '_outputs':
                        plugin._all_outputs,
                    'project_slug': "polus-{{ cookiecutter.project_name|lower|replace(' ', '-') }}-plugin"
                    }
                
                # Update the _inputs section dictionary with the inputs 
                # dictionary stored in the Library attribute
                self.json_dic[name]['_inputs'].update(plugin._all_required_inputs)
            
                # Create Path object with directory path to store 
                # cookiecutter.json file for each plugin
                file_path = Path(cookietin_path).with_name('cookietin').joinpath(plugin._name.replace('.','-'))
                
                # Create the directory
                file_path.mkdir(exist_ok=True,parents=True)
                
                # Open the directory and place json file in directory
                with open(file_path.joinpath('cookiecutter.json'),'w') as fw:
                    json.dump(self.json_dic[name], fw,indent=4)
>>>>>>> 26152d29

                # Create the directory
                file_path.mkdir(exist_ok=True, parents=True)

                # Open the directory and place json file in directory
                with open(file_path.joinpath("cookiecutter.json"), "w") as fw:
                    json.dump(self.jsonDic[name], fw, indent=4)


"""This section is for testing only, the classes contained in this file were 
intended to be instantiated in generate.py"""

if __name__ == "__main__":

    import imagej
    import jpype
    from pathlib import Path

    # Disable warning message
    def disable_loci_logs():
        DebugTools = scyjava.jimport("loci.common.DebugTools")
        DebugTools.setRootLevel("WARN")

    scyjava.when_jvm_starts(disable_loci_logs)

    print("Starting JVM\n")

    # Start JVM
    ij = imagej.init(
        "sc.fiji:fiji:2.1.1+net.imagej:imagej-legacy:0.37.4", headless=True
    )

    # Retreive all available operations from pyimagej
    # imagej_help_docs = scyjava.to_python(ij.op().help())
    # print(imagej_help_docs)

    print("Parsing imagej ops help\n")

    # Populate ops by parsing the imagej operations help
    populater = Populate(
<<<<<<< HEAD
        ij,
        logFile="full.log",
        logTemplate="utils/polus-imagej-util/classes/logtemplates/mainlog.txt",
    )

    print("Building json template\n")

    # Build the json dictionary to be passed to the cookiecutter module
    populater.buildJSON(
        "Benjamin Houghton",
        "benjamin.houghton@axleinfo.com",
        "bthoughton",
        "0.1.1",
        __file__,
    )

    print("Shutting down JVM\n")

=======
                    log_file = 'full.log', 
                    log_template='utils/polus-imagej-util/classes/logtemplates/mainlog.txt'
                    )
    
    print('Building json template\n')
    
    # Build the json dictionary to be passed to the cookiecutter module 
    populater.build_json('Benjamin Houghton', 'benjamin.houghton@axleinfo.com', 'bthoughton', '0.1.1', __file__)
    
    print('Shutting down JVM\n')
    
>>>>>>> 26152d29
    del ij

    # Shut down JVM
    jpype.shutdownJVM()<|MERGE_RESOLUTION|>--- conflicted
+++ resolved
@@ -22,7 +22,6 @@
 
 
 class Op:
-<<<<<<< HEAD
 
     """A class to represent each Imagej overload method with corresponding inputs and outputs.
 
@@ -66,94 +65,16 @@
         output: tuple,
     ):
 
-=======
-    
-    """A class to represent each Imagej overload method with corresponding 
-    inputs and outputs.
-    
-    The Op class is intended to be used in conjunction with the Plugin and 
-    Populator classes. Altogether the three classes parse and store the imagej 
-    ops help and finally construct the json template files used to construct the 
-    main program and unit testing. Each Op represents a single imagej 
-    overloading method. The attributes of the op store the various input and 
-    output titles and their corresponding WIPP and imagej data types. The class 
-    also stores the required and optional inputs as indicated by a '?' directly 
-    following an input title in the imagej ops help (e.g. ?optional_input1).
-    
-    Attributes:
-        name: A string representing the imagej name of the overloading method
-        plugin: A Plugin class member representing the imagej op of which 
-            the overloading method belongs.
-        _inputs: A list of tuples containing the input title, imagej data type 
-            and WIPP data type (see full.log for structure of _inputs list).
-        _output: A list containing a single tuple of the output title, imagej 
-            data type and imagej data type (see full.log for structure of 
-            _output list).
-        _required_inputs: A list of tuples containing input title, imagej data 
-            type and WIPP data type of the required inputs of the method.
-        _optional_inputs: A list of tuples containing input title, imagej data 
-            type and WIPP data type of the optional inputs of the method.
-        full_support: A boolean indicating if the overloading method is 
-            supported using required and optional inputs. At this time no 
-            optional inputs are supported. 
-        partial_support: A boolean indicating if the overloading method is 
-            supported using the required inputs. Additionally a method must take 
-            a collection as input and output a collection to be partially 
-            supported.
-        support_msg: A list of booleans indicating why an op method is or is not
-            supported. The first value indicates if all required inputs and 
-            output can be mapped to a WIPP data type and the second value 
-            indcates if both the required inputs and output contain a collection 
-            data type.
-        imagej_input_data_types: A list of strings representing the imagej data 
-            types of the method's inputs.
-        imagej_input_titles: A list of strings representing the imagej input 
-            titles of the method.
-        wipp_type_inputs: A list of strings representing the WIPP data types of 
-            the method's inputs.
-        wipp_type_output: A string representing the WIPP data type of the 
-            method's output.
-        imagej_type_output: A string representing the imagej data type of the 
-            method's output.
-        imagej_title_output: A string representing the imagej output title of 
-            the method.
-        wipp_type_required_inputs: A list of strings representing the WIPP data 
-            type of the required inputs.
-        imagej_type_required_inputs: A list of strings representing the imagej 
-            data type of the required inputs.
-        imagej_title_required_inputs A list of strings representing the imagej 
-            input titles the required inputs.
-        
-    """
-    
-    def __init__(self, 
-                 plugin: 'Plugin', 
-                 name: str, 
-                 full_path: str, 
-                 inputs: list, 
-                 output: tuple):
-        
->>>>>>> 26152d29
         """A method to instantiate an Op class member
 
         Args:
-            plugin: The Plugin object representing the imagej op that the 
+            plugin: The Plugin object representing the imagej op that the
                 overloading method belongs. Plugin instance.
             name: A string of representing the overloading method name.
-<<<<<<< HEAD
             fullPath: A string representing the full Java namespace call of the overloading method.
             inputs: A list of tuples containing the imagej input titles and imagej data types.
             output: A tuple containing the imagej output title and imagej data type.
 
-=======
-            full_path: A string representing the full Java call for the op and 
-                its overloading method.
-            inputs: A list of tuples containing the imagej input titles and 
-                imagej data types.
-            output: A tuple containing the imagej output title and imagej data 
-                type.
-        
->>>>>>> 26152d29
         Raises:
             TypeError: Raises if inputs is not a list.
         """
@@ -164,37 +85,19 @@
         # Define class attributes
         self.plugin = plugin
         self.name = name
-<<<<<<< HEAD
         self.fullPath = fullPath
 
         # Check and update if any inputs are named "in" which conflict with python's reserved key word
-=======
-        self.full_path = full_path
-        self._inputs = []
-        self._output = []
-        
-        # Check and update if any inputs are named "in" which conflict with 
-        # python's reserved key word
->>>>>>> 26152d29
         for input_index, input in enumerate(inputs):
             if input[1] == "in":
                 # Change the input name from "in" to "in1"
-<<<<<<< HEAD
                 inputs[input_index] = (input[0], "in1")
 
         # Check if the output is not titled 'out' and change to 'out' if neccessary
         if output[1] != "out":
-=======
-                inputs[input_index] = (input[0], 'in1')
-                
-        # Check if the output is not titled 'out' and change to 'out' if 
-        # neccessary
-        if output[1] != 'out':
->>>>>>> 26152d29
             output = list(output)
             output[1] = "out"
             output = tuple(output)
-<<<<<<< HEAD
 
         # Map the inputs and output from imageJ data type to WIPP data type
         self.__dataMap(inputs, output)
@@ -212,29 +115,9 @@
         ]
 
         # Determine if the op is currently supported and define member attributes for partial and full support
-=======
-        
-        # Map the inputs and output from ImageJ data type to WIPP data type
-        #self.__dataMap(inputs, output)
-        self._inputs.extend([(_input,Op.imagej_to_Wipp_map.get(_input[0],'unknown')) for _input in inputs])
-        self._output.extend([(output,Op.imagej_to_Wipp_map.get(output[0],'unknown'))])
-              
-        # Define required and optional inputs by testing last character in each 
-        # input title
-        self._required_inputs = [
-            _input for _input in self._inputs if _input[0][1][-1] != '?' and _input[0][1] not in ['out']
-        ]
-        self._optional_inputs = [
-            _input for _input in self._inputs if _input[0][1][-1] == '?' or _input[0][1] in ['out']
-        ]
-        
-        # Determine if the op is currently supported and define member 
-        # attributes for partial and full support
->>>>>>> 26152d29
         self.__support()
 
     @property
-<<<<<<< HEAD
     def inputs(self):
         return self._inputs
 
@@ -252,9 +135,6 @@
 
     @property
     def imagejInputDataTypes(self):
-=======
-    def imagej_input_data_types(self):
->>>>>>> 26152d29
         return [var[0][0] for var in self._inputs]
 
     @property
@@ -274,7 +154,6 @@
         return self._output[0][0][0]
 
     @property
-<<<<<<< HEAD
     def imagejTitleOutput(self):
         return self._output[0][0][1].replace("?", "")
 
@@ -290,24 +169,6 @@
     def imagejTitleRequiredInputs(self):
         return [var[0][1] for var in self._requiredInputs]
 
-=======
-    def imagej_title_output(self):
-        return self._output[0][0][1].replace('?', '')
-    
-    @property
-    def wipp_type_required_inputs(self):
-        return [var[1] for var in self._required_inputs]
-    
-    @property
-    def imagej_type_required_inputs(self):
-        return [var[0][0] for var in self._required_inputs]
-    
-    @ property
-    def imagej_title_required_inputs(self):
-        return [var[0][1] for var in self._required_inputs]
-    
-    
->>>>>>> 26152d29
     # Define the imagej data types that map to collection
     COLLECTION_TYPES = [
         "Iterable",
@@ -365,7 +226,6 @@
     STRING_TYPES = ["RealLocalizable", "String"]
 
     # Save all imagej data types as key and corresponding WIPP data type as value in dictionary
-<<<<<<< HEAD
     imagej_to_Wipp_map = {
         imagej_data_type: "collection" for imagej_data_type in COLLECTION_TYPES
     }
@@ -393,35 +253,8 @@
         currently supported the method will store 'unknown' for the data type.
 
 
-=======
-    imagej_to_Wipp_map = {imagej_data_type: 'collection' for imagej_data_type in COLLECTION_TYPES}
-    imagej_to_Wipp_map.update({imagej_data_type: 'number' for imagej_data_type in NUMBER_TYPES})
-    imagej_to_Wipp_map.update({imagej_data_type: 'boolean' for imagej_data_type in BOOLEAN_TYPES})
-    imagej_to_Wipp_map.update({imagej_data_type: 'array' for imagej_data_type in ARRAY_TYPES})
-    imagej_to_Wipp_map.update({imagej_data_type: 'string' for imagej_data_type in STRING_TYPES})
-    
-    
-    def __dataMap(
-        self, 
-        inputs: list, 
-        output: tuple
-        ) -> None:
-        
-        """This method is DEPRACTED - A method to map each imagej input data 
-        type to a WIPP data type.
-        
-        This method is called when parsing the imagej ops help and is not 
-        intended to be called directly. The method attempts to map all inputs 
-        and the output from an imagej data type to a WIPP data type. Note that 
-        the method does not create a WIPP data object, the data type is only 
-        stored as a string in the input and output attributes of each member 
-        method. If a data type conversion is not currently supported the method 
-        will store 'unknown' for the data type.
-        
-        
->>>>>>> 26152d29
         Args:
-            inputs: A list of tuples containing the imagej input titles and data 
+            inputs: A list of tuples containing the imagej input titles and data
                 types.
             output: A tuple containing the imagej output title and data type.
 
@@ -456,7 +289,6 @@
             self._output.append((output, "unknown"))
 
     def __support(self):
-<<<<<<< HEAD
 
         """A method to determine if the imagej op is currently supported by the op generation pipeline.
 
@@ -469,24 +301,6 @@
         At this time, this pipeline only supports required inputs. Therefore, full support is arbitrary
         for the purposes of plugin generation, this feature was only added for future development.
 
-=======
-        
-        """A method to determine if the imagej op is currently supported by the 
-        op generation pipeline.
-        
-        This method uses the input and output data types to determine if an op 
-        is currently supported. For an op to be supported is must have 
-        collection as one of the required inputs and the output must also be a 
-        collection. Additionally, all the required inputs and the output 
-        must be able to map from imagej to WIPP for partial support. For full 
-        support all of the inputs and output must be able to map from imagej to 
-        WIPP. If the data type conversion is not supported 'unknown' will be 
-        stored as the WIPP type. At this time, this pipeline only supports 
-        required inputs. Therefore, full support is arbitrary for the purposes 
-        of plugin generation, this feature was only added for future 
-        development.
-        
->>>>>>> 26152d29
         Args:
             None
 
@@ -496,7 +310,6 @@
         Raises:
             None
         """
-<<<<<<< HEAD
 
         # Check if any inputs or the output contains collection data type and ALL inputs/output can be mapped from imagej data type to WIPP data type
         if (
@@ -545,60 +358,10 @@
     imagej op. Each op in turn has a number of overloading methods for different data types.
     The attributes of a Namespace object store the relevant information about the op and its
     child overloading methods. The Populate class also uses to build the cookiecutter json files
-=======
-        # Create initial support message for partial
-        self.support_msg = [
-            True, 
-            True
-        ]
-        
-        """Check for full support"""
-        
-        # Initially set full support True
-        self.full_support = True
-        
-        # If inputs or output cannot be mapped to WIPP data type
-        if 'unknown' in self.wipp_type_inputs + [self.wipp_type_output]:
-            self.full_support = False
-        
-        # Check if the input and output both contain collection data types
-        elif 'collection' not in self.wipp_type_inputs or 'collection' not in self.wipp_type_output:
-            self.full_support = False
-            
-        """Check for partial support"""
-        
-        # Initially set partial support to True
-        self.partial_support = True
-        
-        # Check that required inputs and ouput can be mapped to WIPP data type
-        if 'unknown' in self.wipp_type_required_inputs + [self.wipp_type_output]:
-            self.partial_support = False
-            self.support_msg[0] = False
-            
-        # Check if the input and output both contain collection data types
-        if 'collection' not in self.wipp_type_required_inputs or 'collection' not in self.wipp_type_output:
-            self.partial_support = False
-            self.support_msg[1] = False
-        
-        
-            
-        
-class Plugin:
-    
-    """A class to represent imagej ops and plugins.
-    
-    The Plugin class is used to store all the information about each plugin, 
-    which is later used to build the plugin directory and files. Each Plugin 
-    can be thought of as a single imagej op. Each op in turn has a number of 
-    overloading methods for different data types. The attributes of a Plugin 
-    object store the relevant information about the op and its child overloading 
-    methods. The Populate class also uses to build the cookiecutter json files 
->>>>>>> 26152d29
     for plugin generation.
 
     Attributes:
         _name: A string representing the imagej op
-<<<<<<< HEAD
         _ops: A dictionary containing the overloading methods of the op as keys and class Op objects as values.
         _allRequiredInputs: A dictionary containing information about the required inputs of all overloading methods.
         _allOutputs: A dictionary containing information about the outputs of all overloading methods.
@@ -610,23 +373,6 @@
 
         """A method to instantiate a Namespace object.
 
-=======
-        _ops: A dictionary containing the overloading methods of the op as keys 
-            and class Op objects as values.
-        _all_required_inputs: A dictionary containing information about the 
-            required inputs of all overloading methods.
-        _all_outputs: A dictionary containing information about the outputs of 
-            all overloading methods.
-        supported_ops: A dictionary containing the supported overloading methods 
-            as keys and the corresponding class Op objects as values.
-    """
-    
-    def __init__(self, 
-                 name: str):
-        
-        """A method to instantiate a Plugin object.
-        
->>>>>>> 26152d29
         Args:
             name: A string representing imagej op name.
 
@@ -636,7 +382,6 @@
 
         self._name = name
         self._ops = {}
-<<<<<<< HEAD
         self._allRequiredInputs = {}
         self._allOutputs = {}
         self.supportedOps = {}
@@ -653,28 +398,6 @@
         Args:
             op: An object of class Op, representing one of the ops imagej overloading methods.
 
-=======
-        self._all_required_inputs = {}
-        self._all_outputs = {}
-        self.supported_ops = {}
-        
-    def add_op(self, 
-              op: 'Op') -> None:
-        
-        """A method to store information about an overloading method in the 
-        class member's attributes.
-        
-        This method's function is to store information about an imagej op and 
-        its overloading methods. As overloading methods are parsed from the 
-        imagej ops help, class Ops objects are instantiated and referenced in 
-        the _ops attribute. The method also stores information about the op 
-        which is used to build cookiecutter json template files. 
-        
-        Args:
-            op: An object of class Op, representing one of the ops imagej 
-                overloading methods. 
-        
->>>>>>> 26152d29
         Returns:
             None
 
@@ -686,7 +409,6 @@
         self._ops[op.name] = op
 
         # Check if the op is currently supported
-<<<<<<< HEAD
         if op.partialSupport:
 
             # Add op to list of supported ops
@@ -721,40 +443,9 @@
                     if self._allRequiredInputs[title]["type"] != wippType:
                         # raise Exception
                         # print('The', self._name, 'namespace has multiple input data types for the same input title across different op overloading calls')
-=======
-        if op.partial_support:
-            
-            # Add op to list of supported ops
-            self.supported_ops[op.name] = op
-            
-            # Add each var to plugin's input dictionary
-            for title, dtype, wippType in zip(op.imagej_title_required_inputs, 
-                                              op.imagej_type_required_inputs, 
-                                              op.wipp_type_required_inputs):
-                
-                # Check if variable exists in input dicitonary
-                if title not in self._all_required_inputs:
-                    self._all_required_inputs[title] = {
-                        'type':wippType, 
-                        'title':title, 
-                        'description':title, 
-                        'required':False, 
-                        'call_types':{op.name:dtype},
-                        'wipp_type':{op.name:wippType}
-                        }
-            
-                # If variable key exists update it
-                else:
-                    self._all_required_inputs[title]['wipp_type'].update({op.name:wippType})
-                    self._all_required_inputs[title]['call_types'].update({op.name:dtype})
-                    if self._all_required_inputs[title]['type'] != wippType:
-                        #raise Exception
-                        #print('The', self._name, 'plugin has multiple input data types for the same input title across different op overloading calls')
->>>>>>> 26152d29
                         pass
 
             # Check if the output dictionary is empty
-<<<<<<< HEAD
             if self._allOutputs == {}:
 
                 # Add the output to Library's output dictionary
@@ -764,25 +455,10 @@
                         "title": op.imagejTitleOutput,
                         "description": "out",
                         "call_types": {op.name: op.imagejTypeOutput},
-=======
-            if self._all_outputs == {}:
-            
-                # Add the output to Library's output dictionary
-                self._all_outputs = {
-                    op.imagej_title_output:{         
-                        'type': op.wipp_type_output, 
-                        'title': op.imagej_title_output, 
-                        'description':'out',
-                        'call_types': {
-                            op.name:op.imagej_type_output
-                            }
-                        }
->>>>>>> 26152d29
                     }
                 }
 
             # Check if the output title is not in dictionary
-<<<<<<< HEAD
             elif op.imagejTitleOutput not in self._allOutputs:
                 self._allOutputs.update(
                     {
@@ -791,22 +467,11 @@
                             "title": op.imagejTitleOutput,
                             "description": "out",
                             "call_types": {op.name: op.imagejTypeOutput},
-=======
-            elif op.imagej_title_output not in self._all_outputs:
-                self._all_outputs.update({
-                    op.imagej_title_output:{         
-                        'type': op.wipp_type_output, 
-                        'title': op.imagej_title_output, 
-                        'description':'out',
-                        'call_types': {
-                            op.name:op.imagej_type_output
->>>>>>> 26152d29
                         }
                     }
                 )
 
             else:
-<<<<<<< HEAD
                 self._allOutputs[op.imagejTitleOutput]["call_types"][
                     op.name
                 ] = op.imagejTypeOutput
@@ -842,67 +507,18 @@
         logTemplate="./utils/polus-imagej-util/classes/logtemplates/mainlog.txt",
     ):
 
-=======
-                self._all_outputs[op.imagej_title_output]['call_types'][op.name] = op.imagej_type_output
-
-class Populate:
-    """A class to parse imagej ops information and build json templates for 
-    plugin generation.
-    
-    The Populate class has several methods that utilize the Op and Plugin 
-    classes to parse store, and finally build cookiecutter json templates from 
-    the imagej ops help. The attributes of a class Populate member store the 
-    information about all imagej ops and their overloading methods. Note that 
-    this class is not intended to be called directly; instead, a class member is 
-    instantiated with Generate.py. The populate class also instantiates an
-    ImageJ instance for op parsing.
-    
-    Attributes:
-        _ij: A net.imagej.Imagej instance from which to parse the imagej ops 
-            help.
-        log_file: A str representing the path to the log file.
-        log_template: A str representing the path to a txt file which is used as 
-            the log header. This file should explain the format of the final log 
-            file.
-        _logger: A logging.Logger object which logs information about all imagej 
-            ops and methods.
-        _log_formatter: A logging.Formatter object to set to format of the log 
-            file.
-        _file_handler: A logging.FileHandler object to handle to log file.
-        _plugins: A dic with op names as keys and class Plugin objects as 
-            values. This dic contains the information about all imagej ops and 
-            their overloading methods.
-        json_dic: A dictionary with op names as keys and the cookiecutter json 
-            dictionaries to be used for plugin generation.
-    
-    """
-    
-    def __init__(self,
-                 log_file='./utils/polus-imagej-util/full.log',
-                 log_template='./utils/polus-imagej-util/classes/logtemplates/mainlog.txt'):
-        
->>>>>>> 26152d29
         """A method to instantiate a class Populate object
 
         Args:
-<<<<<<< HEAD
             ij: A net.imagej.Imagej instance from which to parse the imagej ops help.
             logFile: A str representing the path to the log file.
             logTemplate: A str representing the path to a txt file which is used as the log header. This file
                 should explain the format of the final log file.
 
-=======
-            log_file: A str representing the path to the log file.
-            log_template: A str representing the path to a txt file which is 
-                used as the log header. This file should explain the format of 
-                the final log file.
-            
->>>>>>> 26152d29
         Raises:
             None
 
         """
-<<<<<<< HEAD
 
         # Store the imagej instance
         self._ij = ij
@@ -917,42 +533,16 @@
         # Create logger for class member
         self.__logger(self.logFile, self.logTemplate)
 
-=======
-        
-        # Instantiate the imagej instance
-        self._ij = imagej.init('sc.fiji:fiji:2.1.1+net.imagej:imagej-legacy:0.37.4', headless=True)
-        
-        # Store the log output file and log template file path
-        self.log_file = log_file
-        self.log_template = log_template
-        
-        # Create dictionary to store all plugins
-        self._plugins = {}
-        
-        # Create logger for class member
-        self.__logger(self.log_file, self.log_template)
-        
->>>>>>> 26152d29
         # Create imagej plug in by calling the parser member method
         self._parser()
 
     def _parser(self) -> None:
-<<<<<<< HEAD
         """ "A method to parse imagej ops help and extract imagej op information.
 
         This method utilizes the python re module to parse the imagej instance ops help. The method then
         instantiates class Op and class Namespace objects to store information about the ops and methods.
         Finally relevant information about the ops and methods is written to the log file.
 
-=======
-        """"A method to parse imagej ops help and extract imagej op information.
-        
-        This method utilizes the python re module to parse the imagej instance 
-        ops help. The method then instantiates class Op and class Plugin 
-        objects to store information about the ops and methods. Finally relevant 
-        information about the ops and methods is written to the log file.
-        
->>>>>>> 26152d29
         Args:
             None
 
@@ -962,7 +552,6 @@
         Raises:
             None
         """
-<<<<<<< HEAD
 
         # Get list of all available op namespaces
         opsNameSpace = scyjava.to_python(self._ij.op().ops().iterator())
@@ -973,20 +562,6 @@
         # Coompile the regular expression search pattern for the input data types and title
         re_inputs = re.compile(r"(?<=\t\t)(.*?)\s(.*)(?=,|\))")
 
-=======
-        
-        # Get list of all available ops to be converted to plugins
-        plugins = scyjava.to_python(self._ij.op().ops().iterator())
-        
-        # Complile the regular expression search pattern for op overloading 
-        # methods
-        re_path = re.compile(r'\t(?P<path>.*\.)(?P<name>.*)(?=\()')
-        
-        # Coompile the regular expression search pattern for the input data 
-        # types and title
-        re_inputs = re.compile(r'(?<=\t\t)(.*?)\s(.*)(?=,|\))')
-        
->>>>>>> 26152d29
         # Complile the regular expression search pattern for the outputs
         re_output = re.compile(r"^\((.*?)\s(.*)\)")
 
@@ -994,7 +569,6 @@
         ops_count = 0
 
         # Iterate over all ops
-<<<<<<< HEAD
         for namespace in opsNameSpace:
 
             # Add the namespace to the dictionary
@@ -1009,27 +583,10 @@
             # Iterate over all ops in the namespace
             for opDoc in splitOps[1:]:
 
-=======
-        for plugin in plugins:
-            
-            # Add the plugin to the dictionary
-            self._plugins[plugin] = Plugin(plugin)
-            
-            # Get the help info about the plugin/op
-            op_docs = scyjava.to_python(self._ij.op().help(plugin))
-            
-            # Split the help string into seperate ops
-            split_ops = re.split(r'\t(?=\()', op_docs)
-            
-            # Iterate over all op methods in the plugin/op
-            for op_doc in split_ops[1:]:
-                
->>>>>>> 26152d29
                 # Increment the ops parsed count
                 ops_count += 1
 
                 # Search for op path and name
-<<<<<<< HEAD
                 opPath = re_path.search(opDoc).groupdict()
 
                 # Save op name and full path
@@ -1042,20 +599,6 @@
                 # Search for output
                 output = re_output.findall(opDoc)[0]
 
-=======
-                op_path = re_path.search(op_doc).groupdict()
-                
-                # Save op name and full path
-                name = op_path['name']
-                full_path = op_path['path'] + name
-                
-                # Find all inputs
-                inputs = re_inputs.findall(op_doc)
-                
-                # Search for output
-                output = re_output.findall(op_doc)[0]
-                
->>>>>>> 26152d29
                 # Create an Op object to store the op data
                 op = Op(plugin, name, full_path, inputs, output)
 
@@ -1063,7 +606,6 @@
                 if op.partial_support:
                     support_msg = True
                 else:
-<<<<<<< HEAD
                     support_msg = op.supportmsg
 
                 # Log the plugin info to the main log
@@ -1094,44 +636,6 @@
             logTemplate: A str representing the path to a txt file which is used as the log header. This file
                 should explain the format of the final log file.
 
-=======
-                    support_msg = op.support_msg
-                    
-                
-                # Log the plugin info to the main log
-                self._logger.info(
-                    self._msg.format(    
-                        counter = ops_count,
-                        plugin = plugin,
-                        name = name,
-                        full_path = full_path,
-                        inputs = op._inputs,
-                        output = op._output,
-                        support = support_msg
-                    )
-                )
-                
-                # Add the overlaoding method to the plugin/op
-                self._plugins[plugin].add_op(op)
-        
-    def __logger(self, 
-                 log_file: str, 
-                 log_template: str) -> None:
-        
-        """A method to initialize a logger and log information about the imagej 
-        ops and overloading methods.
-        
-        The logger makes use of python's built-in logger module to log relevant 
-        information about each op and its overloading methods as they are parsed 
-        from the imagej ops help.
-        
-        Args:
-            log_file: A str representing the path to the log file.
-            log_template: A str representing the path to a txt file which is 
-                used as the log header. This file should explain the format of 
-                the final log file.
-        
->>>>>>> 26152d29
         Returns:
             None
 
@@ -1142,13 +646,8 @@
         # Check if excluded log exists
         if Path(log_file).exists():
             # Unlink excluded log
-<<<<<<< HEAD
             Path(logFile).unlink()
 
-=======
-            Path(log_file).unlink()
-        
->>>>>>> 26152d29
         # Create a logger object with name of module
         self._logger = logging.getLogger(__name__)
 
@@ -1156,7 +655,6 @@
         self._logger.setLevel(logging.INFO)
 
         # Create a log formatter
-<<<<<<< HEAD
         self._logFormatter = logging.Formatter("%(message)s")
 
         # Create handler with log file name
@@ -1168,19 +666,6 @@
         # Add the handler to the class logger
         self._logger.addHandler(self._fileHandler)
 
-=======
-        self._log_formatter = logging.Formatter('%(message)s')
-        
-        # Create handler with log file name
-        self._file_handler = logging.FileHandler(log_file)
-        
-        # Set format of logs
-        self._file_handler.setFormatter(self._log_formatter)
-        
-        # Add the handler to the class logger
-        self._logger.addHandler(self._file_handler)
-        
->>>>>>> 26152d29
         # Create header info for the main log
         loginfo = ""
 
@@ -1196,7 +681,6 @@
         self._logger.info(loginfo)
 
         # Create default message for logger
-<<<<<<< HEAD
         self._msg = "Op Number: {counter}\nNamespace: {namespace}\nName: {name}\nFull Path: {fullpath}\nInputs: {inputs}\nOutput: {output}\nSupported: {support}\n\n"
 
     def buildJSON(
@@ -1222,51 +706,12 @@
             version: A string representing the version number of the plugin.
             cookietin_path: A str representing the path to the cookietin directory.
 
-=======
-        self._msg = \
-            'Op Number: {counter}\n' +\
-            'Op Name: {plugin}\n' +\
-            'Op Method: {name}\n' +\
-            'Full Path: {full_path}\n' +\
-            'Inputs: {inputs}\n' +\
-            'Output: {output}\n' +\
-            'Supported: {support}\n\n'
-        
-        
-    def build_json(self, 
-                  author: str, 
-                  email: str, 
-                  github_username: str, 
-                  version: str, 
-                  cookietin_path: str) -> None:
-        
-        """A method to create cookiecutter json dictionaries for plugin 
-        generation.
-        
-        This method uses the information stored in each class Op object and 
-        class Plugin object to create the final cookiecutter json 
-        dictionaries to be used for plugin directories and files. Upon creation
-        of the json dictionary the method utilizes the json module to write 
-        ( json.dump() ) the dictionary contents of each op into a json file in 
-        the cookietin directory.
-        
-        Args:
-            author: A string representing the author of the plugin.
-            email: A string representing the email of the author of the plugin.
-            github_username: A string representing the GitHub username of the 
-                author of the plugin. 
-            version: A string representing the version number of the plugin. 
-            cookietin_path: A str representing the path to the cookietin 
-                directory.
-            
->>>>>>> 26152d29
         Returns:
             None
 
         Raises:
             None
         """
-<<<<<<< HEAD
 
         # Instantiate empty dictionary to store the dictionary to be converted to json
         self.jsonDic = {}
@@ -1327,78 +772,6 @@
                     .with_name("cookietin")
                     .joinpath(namespace._name.replace(".", "-"))
                 )
-=======
-        
-        
-        # Instantiate empty dictionary to store the dictionary to be converted 
-        # to json
-        self.json_dic = {}
-            
-        # Create dic of characters to be replaced in overloading method call
-        # (plugin_namespace)
-        char_to_replace = {
-            '[':'(',
-            ']':')',
-            "'":'',
-            ' ':''
-            }
-        
-        # Iterate over all imagej libraries that were parsed
-        for name, plugin, in self._plugins.items():
-                        
-            # Check if any ops are suppported
-            if len(plugin.supported_ops) > 0:
-                
-                # Add the json "template" for the library to the dictionary 
-                # containing all library "templates"
-                self.json_dic[name] = {
-                    'author': author,
-                    'email': email,
-                    'github_username': github_username,
-                    'version': version,
-                    'project_name': 'ImageJ ' + name.replace('.', ' '),
-                    'project_short_description': 
-                        str([op for op in plugin.supported_ops.keys()]).replace("'", '')[1:-1],
-                    'plugin_namespace':{
-                        op.name: 
-                            'out = ij.op().' + \
-                            op.plugin.replace('.', '().') + \
-                            re.sub(r"[\s'\[\]]", 
-                                   lambda x: char_to_replace[x.group(0)], 
-                                   str(op.imagej_title_required_inputs)) 
-                            for op in plugin.supported_ops.values()
-                        },
-                    '_inputs':{
-                        'opName':{
-                            'title': 'Operation',
-                            'type': 'enum',
-                            'options':[
-                                op.name for op in plugin.supported_ops.values()
-                                ],
-                            'description': 'Operation to peform',
-                            'required': 'False'
-                            }
-                        },
-                    '_outputs':
-                        plugin._all_outputs,
-                    'project_slug': "polus-{{ cookiecutter.project_name|lower|replace(' ', '-') }}-plugin"
-                    }
-                
-                # Update the _inputs section dictionary with the inputs 
-                # dictionary stored in the Library attribute
-                self.json_dic[name]['_inputs'].update(plugin._all_required_inputs)
-            
-                # Create Path object with directory path to store 
-                # cookiecutter.json file for each plugin
-                file_path = Path(cookietin_path).with_name('cookietin').joinpath(plugin._name.replace('.','-'))
-                
-                # Create the directory
-                file_path.mkdir(exist_ok=True,parents=True)
-                
-                # Open the directory and place json file in directory
-                with open(file_path.joinpath('cookiecutter.json'),'w') as fw:
-                    json.dump(self.json_dic[name], fw,indent=4)
->>>>>>> 26152d29
 
                 # Create the directory
                 file_path.mkdir(exist_ok=True, parents=True)
@@ -1439,7 +812,6 @@
 
     # Populate ops by parsing the imagej operations help
     populater = Populate(
-<<<<<<< HEAD
         ij,
         logFile="full.log",
         logTemplate="utils/polus-imagej-util/classes/logtemplates/mainlog.txt",
@@ -1458,19 +830,6 @@
 
     print("Shutting down JVM\n")
 
-=======
-                    log_file = 'full.log', 
-                    log_template='utils/polus-imagej-util/classes/logtemplates/mainlog.txt'
-                    )
-    
-    print('Building json template\n')
-    
-    # Build the json dictionary to be passed to the cookiecutter module 
-    populater.build_json('Benjamin Houghton', 'benjamin.houghton@axleinfo.com', 'bthoughton', '0.1.1', __file__)
-    
-    print('Shutting down JVM\n')
-    
->>>>>>> 26152d29
     del ij
 
     # Shut down JVM
