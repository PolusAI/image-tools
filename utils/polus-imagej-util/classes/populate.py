--- conflicted
+++ resolved
@@ -824,12 +824,8 @@
                     '_outputs':
                         plugin._all_outputs,
                     'project_slug': "polus-{{ cookiecutter.project_name|lower|replace(' ', '-') }}-plugin",
-<<<<<<< HEAD
-                    'docker_repo' : "{{ cookiecutter.project_name|lower|replace(' ', '-') }}-plugin"
-=======
                     'docker_repo' : "{{ cookiecutter.project_name|lower|replace(' ', '-') }}-plugin",
                     'scalability': self.scale.get(name.replace('.', '-'), None)
->>>>>>> 9332ca6c
                     }
                 
                 # Update the _inputs section dictionary with the inputs 
@@ -848,21 +844,6 @@
                     json.dump(self.json_dic[name], fw,indent=4)
 
 
-<<<<<<< HEAD
-
-
-"""This section of uses the above classes to generate cookiecutter templates"""
-
-if __name__ == '__main__':
-    
-    import jpype
-    import os
-    
-    print('Starting JVM and parsing ops help\n')
-    
-    # Populate ops by parsing the imagej operations help
-    populater = Populate()
-=======
 class GeneratedParser:
     """A class to update cookiecutter templates with previously generated ImageJ
     plugin manifests.
@@ -961,20 +942,9 @@
             
             # Load the cookiecutter template files
             self.cookiecutter[plugin_name] = json_load(p)
->>>>>>> 9332ca6c
     
     print('Building json templates\n')
     
-<<<<<<< HEAD
-    # Get the current working directory
-    cwd = Path(os.getcwd())
-    
-    # Save a directory for the cookietin json files
-    cookietin_path = cwd.joinpath('utils/polus-imagej-util/cookietin')
-    
-    # Build the json dictionary to be passed to the cookiecutter module 
-    populater.build_json('Benjamin Houghton', 'benjamin.houghton@axleinfo.com', 'bthoughton', '0.3.0', cookietin_path)
-=======
     def update_templates(self, ops):
         """A method to update the cookiecutter template files with the 
         previously generated ImageJ plugin manifests.
@@ -1095,7 +1065,6 @@
             'bthoughton', 
             version, 
             cookietin_path)
->>>>>>> 9332ca6c
     
     finally:
         
@@ -1107,12 +1076,7 @@
         # Shut down JVM
         jpype.shutdownJVM()
     
-<<<<<<< HEAD
-    # Remove the imagej instance
-    del populater._ij
-=======
     print('Updating templates with previously genreated ops')
->>>>>>> 9332ca6c
     
     # Instantiate the generated ops parser and update templates with manifests
     parser = GeneratedParser()
