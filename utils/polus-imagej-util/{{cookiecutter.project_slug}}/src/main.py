--- conflicted
+++ resolved
@@ -218,11 +218,7 @@
     parser = argparse.ArgumentParser(prog='main', description='{{ cookiecutter.project_short_description }}')
     
     # Add command-line argument for each of the input arguments
-<<<<<<< HEAD
-    {% for inp,val in cookiecutter._inputs.items() -%}
-=======
     {% for inp,val in cookiecutter._inputs.items() if inp != 'out_input' -%}
->>>>>>> 9332ca6c
     parser.add_argument('--{{ val.title }}', dest='{{ inp }}', type=str,
                         help='{{ val.description }}', required={{ val.required }})
     {% endfor %}
