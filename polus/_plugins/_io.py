<<<<<<< HEAD
from pydantic import BaseModel, validator, PrivateAttr, Field, constr
=======
from pydantic import BaseModel, validator, PrivateAttr
>>>>>>> 32a75cc5
import typing
import enum
import logging
import pathlib
import fsspec
<<<<<<< HEAD

logger = logging.getLogger("polus.plugins")
=======
>>>>>>> 32a75cc5

"""
Enums for validating plugin input, output, and ui components
"""
WIPP_TYPES = {
    "collection": pathlib.Path,
    "pyramid": pathlib.Path,
    "csvCollection": pathlib.Path,
    "genericData": pathlib.Path,
    "stitchingVector": pathlib.Path,
    "notebook": pathlib.Path,
    "tensorflowModel": pathlib.Path,
    "tensorboardLogs": pathlib.Path,
    "pyramidAnnotation": pathlib.Path,
    "integer": int,
    "number": float,
    "string": str,
    "boolean": bool,
    "array": str,
    "enum": enum.Enum,
    "path": pathlib.Path,
}


class InputTypes(str, enum.Enum): # old schema
    """This is needed until the json schema is updated"""

    collection = "collection"
    pyramid = "pyramid"
    csvCollection = "csvCollection"
    genericData = "genericData"
    stitchingVector = "stitchingVector"
    notebook = "notebook"
    tensorflowModel = "tensorflowModel"
    tensorboardLogs = "tensorboardLogs"
    pyramidAnnotation = "pyramidAnnotation"
    integer = "integer"
    number = "number"
    string = "string"
    boolean = "boolean"
    array = "array"
    enum = "enum"

    @classmethod
    def list(cls):
        return list(map(lambda c: c.value, cls))


class OutputTypes(str, enum.Enum): # old schema
    """This is needed until the json schema is updated"""

    collection = "collection"
    pyramid = "pyramid"
    csvCollection = "csvCollection"
    genericData = "genericData"
    stitchingVector = "stitchingVector"
    notebook = "notebook"
    tensorflowModel = "tensorflowModel"
    tensorboardLogs = "tensorboardLogs"
    pyramidAnnotation = "pyramidAnnotation"

    @classmethod
    def list(cls):
        return list(map(lambda c: c.value, cls))


def _in_old_to_new(old: str) -> str: # map old InputType to new schema's InputType
    """Map an InputType from old schema to one of new schema"""
    d = {
        "integer": "number",
        "enum": "string"
    }
    if old in ["string", "array", "number", "boolean"]:
        return old
    elif old in d:
        return d[old] # integer or enum
    else:
        return "path" # everything else

def _ui_old_to_new(old: str) -> str: # map old InputType to new schema's UIType
    """Map an InputType from old schema to a UIType of new schema"""
    type_dict = {
        "string": "text",
        "boolean": "checkbox",
        "number": "number",
        "array": "text",
        "integer": "number",
    }
    if old in type_dict:
        return type_dict[old]
    else:
        return "text"



class IOBase(BaseModel):

    type: typing.Any
    options: typing.Optional[dict] = None
    value: typing.Optional[typing.Any] = None
    id: typing.Optional[typing.Any] = None
    _fs: typing.Optional[typing.Type[fsspec.spec.AbstractFileSystem]] = PrivateAttr(
        default=None
    )  # type checking is done at plugin level


    def _validate(self):

        value = self.value

        if value is None:

            if self.required:
                raise TypeError(
                    f"The input value ({self.name}) is required, but the value was not set."
                )

            else:
                return

        if self.type == InputTypes.enum:
            try:
                if isinstance(value, str):
                    value = enum.Enum(self.name, self.options["values"])[value]
                elif not isinstance(value, enum.Enum):
                    raise ValueError

            except KeyError:
                logging.error(
                    f"Value ({value}) is not a valid value for the enum input ({self.name}). Must be one of {self.options['values']}."
                )
                raise
        else:
            value = WIPP_TYPES[self.type](value)

            if isinstance(value, pathlib.Path):
                value = value.absolute()
                if self._fs:
                    assert self._fs.exists(
                        str(value)
                    ), f"{value} is invalid or does not exist"
                    assert self._fs.isdir(
                        str(value)
                    ), f"{value} is not a valid directory"
                else:
                    assert value.exists(), f"{value} is invalid or does not exist"
                    assert value.is_dir(), f"{value} is not a valid directory"

        super().__setattr__("value", value)

    def __setattr__(self, name, value):
        if name not in ["value", "id", "_fs"]:
            # Don't permit any other values to be changed
            raise TypeError(f"Cannot set property: {name}")

        super().__setattr__(name, value)

        if name == "value":
            self._validate()

""" Plugin and Input/Output Classes """
class Output(IOBase):
    """Required until JSON schema is fixed"""
    name: constr(regex=r"^[a-zA-Z0-9][-a-zA-Z0-9]*$") = Field(  # noqa: F722
        ..., examples=["outputCollection"], title="Output name"
    )
    type: OutputTypes = Field(
        ..., examples=["stitchingVector", "collection"], title="Output type"
    )
    description: constr(regex=r"^(.*)$") = Field(  # noqa: F722
        ..., examples=["Output collection"], title="Output description"
    )


class Input(IOBase):
    """Required until JSON schema is fixed"""
    name: constr(regex=r"^[a-zA-Z0-9][-a-zA-Z0-9]*$") = Field(  # noqa: F722
        ...,
        description="Input name as expected by the plugin CLI",
        examples=["inputImages", "fileNamePattern", "thresholdValue"],
        title="Input name",
    )
    type: InputTypes
    description: constr(regex=r"^(.*)$") = Field(  # noqa: F722
        ..., examples=["Input Images"], title="Input description"
    )
    required: typing.Optional[bool] = Field(
        True,
        description="Whether an input is required or not",
        examples=[True],
        title="Required input",
    )

    def __init__(self, **data):

        super().__init__(**data)

        if self.description is None:
            logger.warning(
                f"The input ({self.name}) is missing the description field. This field is not required but should be filled in."
            )


class Version(BaseModel):
    version: str

    def __init__(self, version):
        super().__init__(version=version)

    @validator("version")
    def semantic_version(cls, value):

        version = value.split(".")

        assert (
            len(version) == 3
        ), "Version must follow semantic versioning. See semver.org for more information."

        return value

    @property
    def major(self):
        return self.version.split(".")[0]

    @property
    def minor(self):
        return self.version.split(".")[1]

    @property
    def patch(self):
        return self.version.split(".")[2]

    def __lt__(self, other):

        assert isinstance(other, Version), "Can only compare version objects."

        if other.major > self.major:
            return True
        elif other.major == self.major:
            if other.minor > self.minor:
                return True
            elif other.minor == self.minor:
                if other.patch > self.patch:
                    return True
                else:
                    return False
            else:
                return False
        else:
            return False

    def __gt__(self, other):

        return other < self

    def __eq__(self, other):

        return (
            other.major == self.major
            and other.minor == self.minor
            and other.patch == self.patch
        )

    def __hash__(self):
        return hash(self.version)


class DuplicateVersionFound(Exception):
    pass<|MERGE_RESOLUTION|>--- conflicted
+++ resolved
@@ -1,18 +1,12 @@
-<<<<<<< HEAD
 from pydantic import BaseModel, validator, PrivateAttr, Field, constr
-=======
-from pydantic import BaseModel, validator, PrivateAttr
->>>>>>> 32a75cc5
+
 import typing
 import enum
 import logging
 import pathlib
 import fsspec
-<<<<<<< HEAD
 
 logger = logging.getLogger("polus.plugins")
-=======
->>>>>>> 32a75cc5
 
 """
 Enums for validating plugin input, output, and ui components
