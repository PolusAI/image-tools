import pathlib
import json
import typing
import logging
import enum
import re
import pprint
import os
import uuid
import signal
import random
<<<<<<< HEAD
import requests
from urllib.parse import urljoin
=======
from alive_progress import alive_it
>>>>>>> 54e7e5d8

from typing import Union
from python_on_whales import docker

from pydantic import BaseModel, Extra, errors, validator
from pydantic.error_wrappers import ValidationError
import github
from polus._plugins._plugin_model import Input as WippInput
from polus._plugins._plugin_model import Output as WippOutput
from polus._plugins._plugin_model import WIPPPluginManifest

"""
Set up logging for the module
"""
logging.basicConfig(
    format="%(asctime)s - %(name)-8s - %(levelname)-8s - %(message)s",
    datefmt="%d-%b-%y %H:%M:%S",
)
logger = logging.getLogger("polus.plugins")
logger.setLevel(logging.INFO)

"""
Initialize the Github interface
"""


def init_github(auth=None):

    if auth is None:

        # Try to get an auth key from an environment variable
        auth = os.environ.get("GITHUB_AUTH", None)

        if auth is None:
            gh = github.Github()
            logger.warning("Initialized Github connection with no user token.")
            return gh
        else:
            logger.debug("Found auth token in GITHUB_AUTH environment variable.")

    else:
        logger.debug("Github auth token supplied as input.")

    gh = github.Github(login_or_token=auth)
    logger.debug(
        f"Initialized Github connection with token for user: {gh.get_user().login}"
    )

    return gh


"""
Plugin Fetcher Class
"""
PLUGINS = {}


class _Plugins(object):
    def __getattribute__(self, name):
        if name in PLUGINS.keys():
            return PLUGINS[name].copy()
        return object.__getattribute__(self, name)

    def __len__(self):
        return len(self.list())

    def __repr__(self):
        return pprint.pformat(self.list())

    @property
    def list(self):
        output = list(PLUGINS.keys())
        output.sort()
        return output

    def refresh(self, force: bool = False):
        """Refresh the plugin list

        This should be optimized, since it will become noticeably slow when
        there are many plugins.
        """

        organizations = list(PLUGIN_DIR.iterdir())

        for org in organizations:

            if org.is_file():
                continue

            for file in org.iterdir():

                with open(file, "r") as fr:
                    plugin = submit_plugin(json.load(fr))

                if not force:
                    # Create the entry if it doesn't exist
                    if plugin.__class__.__name__ not in PLUGINS.keys():
                        PLUGINS[plugin.__class__.__name__] = plugin

                    # If the entry exists, update it if the current version is newer
                    elif PLUGINS[plugin.__class__.__name__] < plugin:
                        PLUGINS[plugin.__class__.__name__] = plugin

                    # Add the current version to the list of available versions
                    if (
                        plugin.version
                        not in PLUGINS[plugin.__class__.__name__].versions
                    ):
                        PLUGINS[plugin.__class__.__name__].versions.append(
                            plugin.version
                        )
                else:  # if Force. All plugins are rewritten
                    PLUGINS[plugin.__class__.__name__] = plugin

                    # Add the current version to the list of available versions
                    if (
                        plugin.version
                        not in PLUGINS[plugin.__class__.__name__].versions
                    ):
                        PLUGINS[plugin.__class__.__name__].versions.append(
                            plugin.version
                        )


plugins = _Plugins()

"""
Paths and Fields
"""
# Location to store any discovered plugin manifests
PLUGIN_DIR = pathlib.Path(__file__).parent.joinpath("manifests")

# Fields that must be in a plugin manifest
REQUIRED_FIELDS = [
    "name",
    "version",
    "description",
    "author",
    "containerId",
    "inputs",
    "outputs",
    "ui",
]

"""
Enums for validating plugin input, output, and ui components
"""
WIPP_TYPES = {
    "collection": pathlib.Path,
    "pyramid": pathlib.Path,
    "csvCollection": pathlib.Path,
    "genericData": pathlib.Path,
    "stitchingVector": pathlib.Path,
    "notebook": pathlib.Path,
    "tensorflowModel": pathlib.Path,
    "tensorboardLogs": pathlib.Path,
    "pyramidAnnotation": pathlib.Path,
    "integer": int,
    "number": float,
    "string": str,
    "boolean": bool,
    "array": list,
    "enum": enum.Enum,
}


class OutputTypes(str, enum.Enum):
    """This is needed until the json schema is updated"""

    collection = "collection"
    pyramid = "pyramid"
    csvCollection = "csvCollection"
    genericData = "genericData"
    stitchingVector = "stitchingVector"
    notebook = "notebook"
    tensorflowModel = "tensorflowModel"
    tensorboardLogs = "tensorboardLogs"
    pyramidAnnotation = "pyramidAnnotation"

    @classmethod
    def list(cls):
        return list(map(lambda c: c.value, cls))


class InputTypes(str, enum.Enum):
    """This is needed until the json schema is updated"""

    collection = "collection"
    pyramid = "pyramid"
    csvCollection = "csvCollection"
    genericData = "genericData"
    stitchingVector = "stitchingVector"
    notebook = "notebook"
    tensorflowModel = "tensorflowModel"
    tensorboardLogs = "tensorboardLogs"
    pyramidAnnotation = "pyramidAnnotation"
    integer = "integer"
    number = "number"
    string = "string"
    boolean = "boolean"
    array = "array"
    enum = "enum"

    @classmethod
    def list(cls):
        return list(map(lambda c: c.value, cls))


""" Plugin and Input/Output Classes """


class Version(BaseModel):
    version: str

    def __init__(self, version):

        super().__init__(version=version)

    @validator("version")
    def semantic_version(cls, value):

        version = value.split(".")

        assert (
            len(version) == 3
        ), "Version must follow semantic versioning. See semver.org for more information."

        return value

    @property
    def major(self):
        return self.version.split(".")[0]

    @property
    def minor(self):
        return self.version.split(".")[1]

    @property
    def patch(self):
        return self.version.split(".")[2]

    def __lt__(self, other):

        assert isinstance(other, Version), "Can only compare version objects."

        if other.major > self.major:
            return True
        elif other.major == self.major:
            if other.minor > self.minor:
                return True
            elif other.minor == self.minor:
                if other.patch > self.patch:
                    return True
                else:
                    return False
            else:
                return False
        else:
            return False

    def __gt__(self, other):

        return other < self

    def __eq__(self, other):

        return (
            other.major == self.major
            and other.minor == self.minor
            and other.patch == self.patch
        )


class IOBase(BaseModel):

    type: typing.Any
    options: typing.Optional[dict] = None
    value: typing.Optional[typing.Any] = None
    id: typing.Optional[typing.Any] = None

    def _validate(self):

        value = self.value

        if value is None:

            if self.required:
                raise TypeError(
                    f"The input value ({self.name}) is required, but the value was not set."
                )

            else:
                return

        if self.type == InputTypes.enum:
            try:
                if isinstance(value, str):
                    value = enum.Enum(self.name, self.options["values"])[value]
                elif not isinstance(value, enum.Enum):
                    raise ValueError

            except KeyError:
                logging.error(
                    f"Value ({value}) is not a valid value for the enum input ({self.name}). Must be one of {self.options['values']}."
                )
                raise
        else:
            value = WIPP_TYPES[self.type](value)

            if isinstance(value, pathlib.Path):

                value = value.absolute()
                assert value.exists()
                assert value.is_dir()

        super().__setattr__("value", value)

    def __setattr__(self, name, value):

        if name not in ["value", "id"]:
            # Don't permit any other values to be changed
            raise TypeError(f"Cannot set property: {name}")

        super().__setattr__(name, value)

        if name == "value":
            self._validate()


class Output(WippOutput, IOBase):
    """Required until JSON schema is fixed"""

    type: OutputTypes


class Input(WippInput, IOBase):
    """Required until JSON schema is fixed"""

    type: InputTypes

    def __init__(self, **data):

        super().__init__(**data)

        if self.description is None:
            logger.warning(
                f"The input ({self.name}) is missing the description field. This field is not required but should be filled in."
            )


# class RunSettings(object):

#     gpu: typing.Union[int, typing.List[int], None] = -1
#     gpu: typing.Union[int, None] = -1
#     mem: int = -1


class Plugin(WIPPPluginManifest):
    """Required until json schema is fixed"""

    version: Version
    inputs: typing.List[Input]
    outputs: typing.List[Output]
    versions: typing.List[Version] = []
    id: uuid.UUID

    class Config:
        extra = Extra.allow
        allow_mutation = False

    def __init__(self, **data):

        data["id"] = uuid.uuid4()

        super().__init__(**data)

        self.Config.allow_mutation = True
        self._io_keys = {i.name: i for i in self.inputs}
        self._io_keys.update({o.name: o for o in self.outputs})
        self.Config.allow_mutation = False

        if self.author == "":
            logger.warning(
                f"The plugin ({self.name}) is missing the author field. This field is not required but should be filled in."
            )

    @validator("version", pre=True)
    def cast_version(cls, value):

        return Version(version=value)

    @property
    def organization(self):
        return self.containerId.split("/")[0]

    def run(
        self,
        gpus: Union[None, str, int] = "all",
        **kwargs,
    ):

        inp_dirs = []
        out_dirs = []

        for i in self.inputs:
            if isinstance(i.value, pathlib.Path):
                inp_dirs.append(str(i.value))

        for o in self.outputs:
            if isinstance(o.value, pathlib.Path):
                out_dirs.append(str(o.value))

        inp_dirs_dict = {x: f"/data/inputs/input{n}" for (n, x) in enumerate(inp_dirs)}
        out_dirs_dict = {
            x: f"/data/outputs/output{n}" for (n, x) in enumerate(out_dirs)
        }

        mnts_in = [
            [f"type=bind,source={k},target={v},readonly"]  # must be a list of lists
            for (k, v) in inp_dirs_dict.items()
        ]
        mnts_out = [
            [f"type=bind,source={k},target={v}"]  # must be a list of lists
            for (k, v) in out_dirs_dict.items()
        ]

        mnts = mnts_in + mnts_out
        args = []

        for i in self.inputs:
            i._validate()
            args.append(f"--{i.name}")

            if isinstance(i.value, pathlib.Path):
                args.append(inp_dirs_dict[str(i.value)])

            else:
                args.append(str(i.value))

        for o in self.outputs:
            o._validate()
            args.append(f"--{o.name}")

            if isinstance(o.value, pathlib.Path):
                args.append(out_dirs_dict[str(o.value)])
            else:
                args.append(str(o.value))

        container_name = f"polus{random.randint(10, 99)}"

        def sig(
            signal, frame
        ):  # signal handler to kill container when KeyboardInterrupt
            print(f"Exiting container {container_name}")
            docker.kill(container_name)

        signal.signal(
            signal.SIGINT, sig
        )  # make of sig the handler for KeyboardInterrupt
        if gpus is None:
            logger.info("Running container without GPU.")
            d = docker.run(
                self.containerId,
                args,
                name=container_name,
                remove=True,
                mounts=mnts,
                **kwargs,
            )
            print(d)
        else:
            logger.info("Running container with GPU: --gpus %s" % gpus)
            d = docker.run(
                self.containerId,
                args,
                gpus=gpus,
                name=container_name,
                remove=True,
                mounts=mnts,
                **kwargs,
            )
            print(d)

    def __getattribute__(self, name):
        if name != "_io_keys" and hasattr(self, "_io_keys"):
            if name in self._io_keys:
                value = self._io_keys[name].value
                if isinstance(value, enum.Enum):
                    value = value.name
                return value

        return super().__getattribute__(name)

    def __setattr__(self, name, value):
        if name != "_io_keys" and hasattr(self, "_io_keys"):
            if name in self._io_keys:
                self._io_keys[name].value = value
                return

        super().__setattr__(name, value)

    def __lt__(self, other):

        return self.version < other.version

    def __gt__(self, other):

        return other.version < self.version


def is_valid_manifest(plugin: dict) -> bool:
    """Validates basic attributes of a plugin manifest.

    Args:
        plugin: A parsed plugin json file

    Returns:
        True if the plugin has the minimal json fields
    """

    fields = list(plugin.keys())

    try:
        for field in REQUIRED_FIELDS:
            assert field in fields, f"Missing json field, {field}, in plugin manifest."
    except AssertionError:
        return False

    return True


def submit_plugin(
    manifest: typing.Union[str, dict, pathlib.Path],
    refresh: bool = False,
) -> Plugin:
    """Parses a plugin and returns a Plugin object.

    This function accepts a plugin manifest as a string, a dictionary (parsed
    json), or a pathlib.Path object pointed at a plugin manifest.

    Args:
        manifest:
        A plugin manifest. It can be a url, a dictionary,
        a path to a JSON file or a string that can be parsed as a dictionary

    Returns:
        A Plugin object populated with information from the plugin manifest.
    """

    """ Convert to dictionary if pathlib.Path or str, validate manifest """
    if isinstance(manifest, pathlib.Path):
        assert (
            manifest.suffix == ".json"
        ), "Plugin manifest must be a json file with .json extension."

        with open(manifest, "r") as fr:
            manifest = json.load(fr)

    elif isinstance(manifest, str):
        try:
            manifest = json.loads(manifest)
        except:
            try:
                manifest = requests.get(manifest).json()
            except:
                requests.get(manifest).raise_for_status()
        finally:
            if not isinstance(manifest, dict):
                raise ValueError("invalid manifest")

    """ Create a Plugin subclass """
    replace_chars = "()<>-_"
    plugin_name = manifest["name"]
    for char in replace_chars:
        plugin_name = plugin_name.replace(char, " ")
    plugin_name = plugin_name.title().replace(" ", "")
    plugin_class = type(plugin_name, (Plugin,), {})

    # Parse the manifest
    plugin = plugin_class(**manifest)

    # Get Major/Minor/Patch versions
    out_name = (
        plugin.__class__.__name__
        + f"_M{plugin.version.major}m{plugin.version.minor}p{plugin.version.patch}.json"
    )

    # Save the manifest if it doesn't already exist in the database
    org_path = PLUGIN_DIR.joinpath(plugin.organization.lower())
    org_path.mkdir(exist_ok=True, parents=True)
    if not org_path.joinpath(out_name).exists():
        with open(org_path.joinpath(out_name), "w") as fw:
            json.dump(manifest, fw, indent=4)

    # Refresh plugins list if refresh = True
    if refresh:
        plugins.refresh()

    # Return in case additional QA checks should be made
    return plugin


def add_plugin(
    user: str,
    branch: str,
    plugin: str,
    repo: str = "polus-plugins",
    manifest_name: str = "plugin.json",
):
    """Add plugin from GitHub.

    This function adds a plugin hosted on GitHub and returns a Plugin object.

    Args:
        user: GitHub username
        branch: GitHub branch
        plugin: Plugin's name
        repo: Name of GitHub repository, default is `polus-plugins`
        manifest_name: Name of manifest file, default is `plugin.json`

    Returns:
        A Plugin object populated with information from the plugin manifest.
    """
    l = [user, repo, branch, plugin, manifest_name]
    u = "/".join(l)
    url = urljoin("https://raw.githubusercontent.com", u)
    logger.info("Adding %s" % url)
    return submit_plugin(url, refresh=True)


def scrape_manifests(
    repo: typing.Union[str, github.Repository.Repository],
    gh: github.Github,
    min_depth: int = 1,
    max_depth: typing.Optional[int] = None,
    return_invalid: bool = False,
) -> typing.Union[list, typing.Tuple[list, list]]:

    if max_depth is None:
        max_depth = min_depth
        min_depth = 0

    assert max_depth >= min_depth

    if isinstance(repo, str):
        repo = gh.get_repo(repo)

    contents = list(repo.get_contents(""))
    next_contents = []
    valid_manifests = []
    invalid_manifests = []

    for d in range(0, max_depth):

        for content in alive_it(contents, title=f"{repo.full_name}: {d}"):

            if content.type == "dir":
                next_contents.extend(repo.get_contents(content.path))
            elif content.name.endswith(".json"):
                if d >= min_depth:
                    manifest = json.loads(content.decoded_content)
                    if is_valid_manifest(manifest):
                        valid_manifests.append(manifest)
                    else:
                        invalid_manifests.append(manifest)

        contents = next_contents.copy()
        next_contents = []

    if return_invalid:
        return valid_manifests, invalid_manifests
    else:
        return valid_manifests


def _error_log(val_err, manifest, fct):

    report = []

    for err in val_err.args[0]:
        if isinstance(err, list):
            err = err[0]

        if isinstance(err, AssertionError):
            report.append(
                "The plugin ({}) failed an assertion check: {}".format(
                    manifest["name"], err.args[0]
                )
            )
            logger.critical(f"{fct}: {report[-1]}")
        elif isinstance(err.exc, errors.MissingError):
            report.append(
                "The plugin ({}) is missing fields: {}".format(
                    manifest["name"], err.loc_tuple()
                )
            )
            logger.critical(f"{fct}: {report[-1]}")
        elif errors.ExtraError:
            if err.loc_tuple()[0] in ["inputs", "outputs", "ui"]:
                report.append(
                    "The plugin ({}) had unexpected values in the {} ({}): {}".format(
                        manifest["name"],
                        err.loc_tuple()[0],
                        manifest[err.loc_tuple()[0]][err.loc_tuple()[1]]["name"],
                        err.exc.args[0][0].loc_tuple(),
                    )
                )
            else:
                report.append(
                    "The plugin ({}) had an error: {}".format(
                        manifest["name"], err.exc.args[0][0]
                    )
                )
            logger.critical(f"{fct}: {report[-1]}")
        else:
            logger.warning(
                "{}: Uncaught manifest Error in ({}): {}".format(
                    fct,
                    manifest["name"],
                    str(val_err).replace("\n", ", ").replace("  ", " "),
                )
            )


def update_polus_plugins(gh_auth: typing.Optional[str] = None):

    logger.info("Updating polus plugins.")
    # Get all manifests
    valid, invalid = scrape_manifests(
        "polusai/polus-plugins", init_github(gh_auth), 1, 2, True
    )
    manifests = valid.copy()
    manifests.extend(invalid)
    logger.info("Submitting %s plugins." % len(manifests))

    for manifest in manifests:

        try:
            plugin = submit_plugin(manifest)

            """ Parsing checks specific to polus-plugins """
            error_list = []

            # Check that plugin version matches container version tag
            container_name, version = tuple(plugin.containerId.split(":"))
            version = Version(version=version)
            organization, container_name = tuple(container_name.split("/"))
            try:
                assert (
                    plugin.version == version
                ), f"containerId version ({version}) does not match plugin version ({plugin.version})"
            except AssertionError as err:
                error_list.append(err)

            # Check to see that the plugin is registered to Labshare
            try:
                assert organization in [
                    "polusai",
                    "labshare",
                ], "All polus plugin containers must be under the Labshare organization."
            except AssertionError as err:
                error_list.append(err)

            # Checks for container name, they are somewhat related to our
            # Jenkins build
            try:
                assert container_name.startswith(
                    "polus"
                ), "containerId name must begin with polus-"
            except AssertionError as err:
                error_list.append(err)

            try:
                assert container_name.endswith(
                    "plugin"
                ), "containerId name must end with -plugin"
            except AssertionError as err:
                error_list.append(err)

            if len(error_list) > 0:
                raise ValidationError(error_list, plugin.__class__)

        except ValidationError as val_err:
            _error_log(val_err, manifest, "update_polus_plugins")


def update_nist_plugins(gh_auth: typing.Optional[str] = None):

    # Parse README links
    gh = init_github(gh_auth)
    repo = gh.get_repo("usnistgov/WIPP")
    contents = repo.get_contents("plugins")
    readme = [r for r in contents if r.name == "README.md"][0]
    pattern = re.compile(
        r"\[manifest\]\((https?:\/\/(www\.)?[-a-zA-Z0-9@:%._\+~#=]{1,256}\.[a-zA-Z0-9()]{1,6}\b([-a-zA-Z0-9()@:%_\+.~#?&//=]*))\)"
    )
    matches = pattern.findall(str(readme.decoded_content))
    logger.info("Updating NIST plugins.")
    for match in alive_it(matches, title="NIST Manifests"):
        url_parts = match[0].split("/")[3:]
        plugin_repo = gh.get_repo("/".join(url_parts[:2]))
        manifest = json.loads(
            plugin_repo.get_contents("/".join(url_parts[4:])).decoded_content
        )

        try:
            submit_plugin(manifest)

        except ValidationError as val_err:
            _error_log(val_err, manifest, "update_nist_plugins")


# def _update_schema(gh_auth: typing.Optional[str] = None):

#     gh = init_github(gh_auth)
#     repo = gh.get_repo("usnistgov/WIPP-Plugins-base-templates")

#     content = repo.get_content(
#         "plugin-manifest/schema/wipp-plugin-manifest-schema.json"
#     )
_Plugins().refresh()  # calls the refresh method when library is imported<|MERGE_RESOLUTION|>--- conflicted
+++ resolved
@@ -9,12 +9,9 @@
 import uuid
 import signal
 import random
-<<<<<<< HEAD
 import requests
 from urllib.parse import urljoin
-=======
 from alive_progress import alive_it
->>>>>>> 54e7e5d8
 
 from typing import Union
 from python_on_whales import docker
