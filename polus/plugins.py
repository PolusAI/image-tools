import pathlib
import json
import typing
import logging
import enum
import re
import pprint
import os
from os.path import basename
import uuid
import signal
import random
import pydantic
import requests
import xmltodict
from urllib.parse import urlparse, urljoin
from tqdm import tqdm

from typing import Union, Optional
from python_on_whales import docker

from pydantic import BaseModel, Extra, errors, validator
from pydantic.error_wrappers import ValidationError
import github
from polus._plugins._plugin_model import Input as WippInput
from polus._plugins._plugin_model import Output as WippOutput
from polus._plugins._plugin_model import WIPPPluginManifest
from polus._plugins._registry import (
    _generate_query,
    _to_xml,
    FailedToPublish,
    MissingUserInfo,
)
from requests.exceptions import HTTPError
from polus._plugins.PolusComputeSchema import PluginSchema as NewSchema  # new schema
from polus._plugins.PolusComputeSchema import (
    PluginUIInput,
    PluginUIOutput,
    PluginHardwareRequirements,
)
from copy import deepcopy

"""
Set up logging for the module
"""
logging.basicConfig(
    format="%(asctime)s - %(name)-8s - %(levelname)-8s - %(message)s",
    datefmt="%d-%b-%y %H:%M:%S",
)
logger = logging.getLogger("polus.plugins")
logger.setLevel(logging.INFO)


class IOKeyError(Exception):
    pass


"""
Initialize the Github interface
"""


def init_github(auth=None):

    if auth is None:

        # Try to get an auth key from an environment variable
        auth = os.environ.get("GITHUB_AUTH", None)

        if auth is None:
            gh = github.Github()
            logger.warning("Initialized Github connection with no user token.")
            return gh
        else:
            logger.debug("Found auth token in GITHUB_AUTH environment variable.")

    else:
        logger.debug("Github auth token supplied as input.")

    gh = github.Github(login_or_token=auth)
    logger.debug(
        f"Initialized Github connection with token for user: {gh.get_user().login}"
    )

    return gh


"""
Plugin Fetcher Class
"""
PLUGINS = {}
VERSIONS = {}


class _Plugins(object):
    def __getattribute__(cls, name):
        if name in PLUGINS.keys():
            return PLUGINS[name].copy()
        return object.__getattribute__(cls, name)

    def __len__(self):
        return len(self.list)

    def __repr__(self):
        return pprint.pformat(self.list)

    @property
    def list(self):
        output = list(PLUGINS.keys())
        output.sort()
        return output

    def get_plugin(self, name: str, version: typing.Optional[str] = None):
        """Returns a plugin object.

        Return a plugin object with the option to specify a version. The specified version's manifest must exist in manifests folder.

        Args:
            name: Name of the plugin.
            version: Optional version of the plugin, must follow semver.

        Returns:
            Plugin object
        """
        if version is None:
            return getattr(self, name)
        else:
            return submit_plugin(VERSIONS[name][version])

    def refresh(self, force: bool = False):
        """Refresh the plugin list

        This should be optimized, since it will become noticeably slow when
        there are many plugins.
        """

        organizations = list(PLUGIN_DIR.iterdir())

        for org in organizations:

            if org.is_file():
                continue

            for file in org.iterdir():

                with open(file, "r") as fr:
                    plugin = submit_plugin(json.load(fr))

                # Add version and path to VERSIONS
                if plugin.__class__.__name__ not in VERSIONS.keys():
                    VERSIONS[plugin.__class__.__name__] = {}

                VERSIONS[plugin.__class__.__name__][plugin.version.version] = file

                if not force:
                    # Create the entry if it doesn't exist
                    if plugin.__class__.__name__ not in PLUGINS.keys():
                        PLUGINS[plugin.__class__.__name__] = plugin

                    # If the entry exists, update it if the current version is newer
                    elif PLUGINS[plugin.__class__.__name__] < plugin:
                        PLUGINS[plugin.__class__.__name__] = plugin

                    # Add the current version to the list of available versions
                    if (
                        plugin.version
                        not in PLUGINS[plugin.__class__.__name__].versions
                    ):
                        PLUGINS[plugin.__class__.__name__].versions.append(
                            plugin.version
                        )
                else:  # if Force. All plugins are rewritten
                    PLUGINS[plugin.__class__.__name__] = plugin

                    # Add the current version to the list of available versions
                    if (
                        plugin.version
                        not in PLUGINS[plugin.__class__.__name__].versions
                    ):
                        PLUGINS[plugin.__class__.__name__].versions.append(
                            plugin.version
                        )


plugins = _Plugins()
get_plugin = plugins.get_plugin

"""
Paths and Fields
"""
# Location to store any discovered plugin manifests
PLUGIN_DIR = pathlib.Path(__file__).parent.joinpath("manifests")

# Fields that must be in a plugin manifest
REQUIRED_FIELDS = [
    "name",
    "version",
    "description",
    "author",
    "containerId",
    "inputs",
    "outputs",
    "ui",
]

"""
Enums for validating plugin input, output, and ui components
"""
WIPP_TYPES = {
    "collection": pathlib.Path,
    "pyramid": pathlib.Path,
    "csvCollection": pathlib.Path,
    "genericData": pathlib.Path,
    "stitchingVector": pathlib.Path,
    "notebook": pathlib.Path,
    "tensorflowModel": pathlib.Path,
    "tensorboardLogs": pathlib.Path,
    "pyramidAnnotation": pathlib.Path,
    "integer": int,
    "number": float,
    "string": str,
    "boolean": bool,
    "array": str,
    "enum": enum.Enum,
}


class OutputTypes(str, enum.Enum):
    """This is needed until the json schema is updated"""

    collection = "collection"
    pyramid = "pyramid"
    csvCollection = "csvCollection"
    genericData = "genericData"
    stitchingVector = "stitchingVector"
    notebook = "notebook"
    tensorflowModel = "tensorflowModel"
    tensorboardLogs = "tensorboardLogs"
    pyramidAnnotation = "pyramidAnnotation"

    @classmethod
    def list(cls):
        return list(map(lambda c: c.value, cls))


class InputTypes(str, enum.Enum):
    """This is needed until the json schema is updated"""

    collection = "collection"
    pyramid = "pyramid"
    csvCollection = "csvCollection"
    genericData = "genericData"
    stitchingVector = "stitchingVector"
    notebook = "notebook"
    tensorflowModel = "tensorflowModel"
    tensorboardLogs = "tensorboardLogs"
    pyramidAnnotation = "pyramidAnnotation"
    integer = "integer"
    number = "number"
    string = "string"
    boolean = "boolean"
    array = "array"
    enum = "enum"

    @classmethod
    def list(cls):
        return list(map(lambda c: c.value, cls))


""" Plugin and Input/Output Classes """


class Version(BaseModel):
    version: str

    def __init__(self, version):

        super().__init__(version=version)

    @validator("version")
    def semantic_version(cls, value):

        version = value.split(".")

        assert (
            len(version) == 3
        ), "Version must follow semantic versioning. See semver.org for more information."

        return value

    @property
    def major(self):
        return self.version.split(".")[0]

    @property
    def minor(self):
        return self.version.split(".")[1]

    @property
    def patch(self):
        return self.version.split(".")[2]

    def __lt__(self, other):

        assert isinstance(other, Version), "Can only compare version objects."

        if other.major > self.major:
            return True
        elif other.major == self.major:
            if other.minor > self.minor:
                return True
            elif other.minor == self.minor:
                if other.patch > self.patch:
                    return True
                else:
                    return False
            else:
                return False
        else:
            return False

    def __gt__(self, other):

        return other < self

    def __eq__(self, other):

        return (
            other.major == self.major
            and other.minor == self.minor
            and other.patch == self.patch
        )


class IOBase(BaseModel):

    type: typing.Any
    options: typing.Optional[dict] = None
    value: typing.Optional[typing.Any] = None
    id: typing.Optional[typing.Any] = None

    def _validate(self):

        value = self.value

        if value is None:

            if self.required:
                raise TypeError(
                    f"The input value ({self.name}) is required, but the value was not set."
                )

            else:
                return

        if self.type == InputTypes.enum:
            try:
                if isinstance(value, str):
                    value = enum.Enum(self.name, self.options["values"])[value]
                elif not isinstance(value, enum.Enum):
                    raise ValueError

            except KeyError:
                logging.error(
                    f"Value ({value}) is not a valid value for the enum input ({self.name}). Must be one of {self.options['values']}."
                )
                raise
        else:

            value = WIPP_TYPES[self.type](value)

            if isinstance(value, pathlib.Path):

                value = value.absolute()
                assert value.exists(), f"{value} is invalid or does not exist"
                assert value.is_dir(), f"{value} is not a valid directory"

        super().__setattr__("value", value)

    def __setattr__(self, name, value):

        if name not in ["value", "id"]:
            # Don't permit any other values to be changed
            raise TypeError(f"Cannot set property: {name}")

        super().__setattr__(name, value)

        if name == "value":
            self._validate()


class Output(WippOutput, IOBase):
    """Required until JSON schema is fixed"""

    type: OutputTypes


class Input(WippInput, IOBase):
    """Required until JSON schema is fixed"""

    type: InputTypes

    def __init__(self, **data):

        super().__init__(**data)

        if self.description is None:
            logger.warning(
                f"The input ({self.name}) is missing the description field. This field is not required but should be filled in."
            )


# class RunSettings(object):

#     gpu: typing.Union[int, typing.List[int], None] = -1
#     gpu: typing.Union[int, None] = -1
#     mem: int = -1


class Plugin(WIPPPluginManifest):
    """Required until json schema is fixed"""

    manifest: dict
    version: Version
    inputs: typing.List[Input]
    outputs: typing.List[Output]
    versions: typing.List[Version] = []
    id: uuid.UUID

    class Config:
        extra = Extra.allow
        allow_mutation = False

    def __init__(self, **data):

        data["manifest"] = data.copy()

        data["id"] = uuid.uuid4()

        super().__init__(**data)

        self.Config.allow_mutation = True
        self._io_keys = {i.name: i for i in self.inputs}
        self._io_keys.update({o.name: o for o in self.outputs})
        # self.Config.allow_mutation = False

        if self.author == "":
            logger.warning(
                f"The plugin ({self.name}) is missing the author field. This field is not required but should be filled in."
            )

    @validator("version", pre=True)
    def cast_version(cls, value):

        return Version(version=value)

    @property
    def organization(self):
        return self.containerId.split("/")[0]

<<<<<<< HEAD
    def newschema(self, set_hardware_req: bool = False):
        data = deepcopy(self.manifest)
        type_dict = {
            "path": "text",
            "string": "text",
            "boolean": "checkbox",
            "number": "number",
            "array": "text",
        }

        def _clean(d: dict):
            rg = re.compile("Dir")
            if d["type"] == "collection":
                d["type"] = "path"
            elif bool(rg.search(d["name"])):
                d["type"] = "path"
            return d

        def _ui_in(d: dict):  # assuming old all ui input
            # assuming format inputs. ___
            inp = d["key"].split(".")[-1]  # e.g inpDir
            try:
                tp = [x["type"] for x in data["inputs"] if x["name"] == inp][0]
            except IndexError:
                tp = "string"
            except BaseException:
                raise

            d["type"] = type_dict[tp]
            return PluginUIInput(**d)

        def _ui_out(d: dict):
            nd = deepcopy(d)
            nd["name"] = "outputs." + nd["name"]
            nd["type"] = type_dict[nd["type"]]
            return PluginUIOutput(**nd)

        data["inputs"] = [_clean(x) for x in data["inputs"]]
        data["outputs"] = [_clean(x) for x in data["outputs"]]
        data["pluginHardwareRequirements"] = {}
        data["ui"] = [_ui_in(x) for x in data["ui"]]  # inputs
        data["ui"].extend([_ui_out(x) for x in data["outputs"]])  # outputs

        if set_hardware_req:

            def _get_types(v):
                # if v.name == "gpu":
                #     return [x._value_ for x in GpuVendor if x._value_ != "none"]
                if isinstance(v.type_, enum.EnumMeta):
                    return [x for x in v.type_._member_names_ if x != "none"]
                elif isinstance(v.type_, type):
                    return [v.type_.__name__]
                else:
                    return [
                        x.__name__ for x in v.type_.__args__ if x.__name__ != "NoneType"
                    ]

            def _set(data: dict):
                for k, v in PluginHardwareRequirements.__fields__.items():
                    i = input(f"{k}{_get_types(v)}: ".replace("'", ""))
                    if i == "":
                        i = None
                    data[k] = i

            _set(data["pluginHardwareRequirements"])

        plugin_class = type(self.__class__.__name__, (NewSchema,), {})
        return plugin_class(**data)

=======
>>>>>>> 8116ef4d
    @property
    def _config_file(self):
        inp = {x.name: str(x.value) for x in self.inputs}
        out = {x.name: str(x.value) for x in self.outputs}
        config = {"inputs": inp, "outputs": out}
        return config

    def save_manifest(self, path: typing.Union[str, pathlib.Path], indent: int = 4):
        with open(path, "w") as fw:
            json.dump(self.manifest, fw, indent=indent)
        logger.debug("Saved manifest to %s" % (path))

    def save_config(self, path: typing.Union[str, pathlib.Path]):
        with open(path, "w") as fw:
            json.dump(self._config_file, fw)
        logger.debug("Saved config to %s" % (path))

    def load_config(self, path: typing.Union[str, pathlib.Path]):
        with open(path, "r") as fw:
            config = json.load(fw)
        inp = config["inputs"]
        out = config["outputs"]
        for k, v in inp.items():
            if k in self._io_keys:
                setattr(self, k, v)
        for k, v in out.items():
            if k in self._io_keys:
                setattr(self, k, v)
        logger.debug("Loaded config from %s" % (path))

    def run(
        self,
        gpus: Union[None, str, int] = "all",
        **kwargs,
    ):

        inp_dirs = []
        out_dirs = []

        for i in self.inputs:
            if isinstance(i.value, pathlib.Path):
                inp_dirs.append(str(i.value))

        for o in self.outputs:
            if isinstance(o.value, pathlib.Path):
                out_dirs.append(str(o.value))

        inp_dirs_dict = {x: f"/data/inputs/input{n}" for (n, x) in enumerate(inp_dirs)}
        out_dirs_dict = {
            x: f"/data/outputs/output{n}" for (n, x) in enumerate(out_dirs)
        }

        mnts_in = [
            [f"type=bind,source={k},target={v},readonly"]  # must be a list of lists
            for (k, v) in inp_dirs_dict.items()
        ]
        mnts_out = [
            [f"type=bind,source={k},target={v}"]  # must be a list of lists
            for (k, v) in out_dirs_dict.items()
        ]

        mnts = mnts_in + mnts_out
        args = []

        for i in self.inputs:
            i._validate()
            args.append(f"--{i.name}")

            if isinstance(i.value, pathlib.Path):
                args.append(inp_dirs_dict[str(i.value)])

            else:
                args.append(str(i.value))

        for o in self.outputs:
            o._validate()
            args.append(f"--{o.name}")

            if isinstance(o.value, pathlib.Path):
                args.append(out_dirs_dict[str(o.value)])
            else:
                args.append(str(o.value))

        container_name = f"polus{random.randint(10, 99)}"

        def sig(
            signal, frame
        ):  # signal handler to kill container when KeyboardInterrupt
            print(f"Exiting container {container_name}")
            docker.kill(container_name)

        signal.signal(
            signal.SIGINT, sig
        )  # make of sig the handler for KeyboardInterrupt
        if gpus is None:
            logger.info(
                "Running container without GPU. %s version %s"
                % (self.__class__.__name__, self.version.version)
            )
            d = docker.run(
                self.containerId,
                args,
                name=container_name,
                remove=True,
                mounts=mnts,
                **kwargs,
            )
            print(d)
        else:
            logger.info(
                "Running container with GPU: --gpus %s. %s version %s"
                % (gpus, self.__class__.__name__, self.version.version)
            )
            d = docker.run(
                self.containerId,
                args,
                gpus=gpus,
                name=container_name,
                remove=True,
                mounts=mnts,
                **kwargs,
            )
            print(d)

    def __getattribute__(self, name):
        if name != "_io_keys" and hasattr(self, "_io_keys"):
            if name in self._io_keys:
                value = self._io_keys[name].value
                if isinstance(value, enum.Enum):
                    value = value.name
                return value

        return super().__getattribute__(name)

    def __setattr__(self, name, value):
        if name != "_io_keys" and hasattr(self, "_io_keys"):
            if name in self._io_keys:
                logger.debug(
                    "Value of %s in %s set to %s"
                    % (name, self.__class__.__name__, value)
                )
                self._io_keys[name].value = value
                return
            else:
                raise IOKeyError(
                    "Attempting to set %s in %s but %s is not a valid I/O parameter"
                    % (name, self.__class__.__name__, name)
                )

        super().__setattr__(name, value)

    def __lt__(self, other):

        return self.version < other.version

    def __gt__(self, other):

        return other.version < self.version


def is_valid_manifest(plugin: dict) -> bool:
    """Validates basic attributes of a plugin manifest.

    Args:
        plugin: A parsed plugin json file

    Returns:
        True if the plugin has the minimal json fields
    """

    fields = list(plugin.keys())

    try:
        for field in REQUIRED_FIELDS:
            assert field in fields, f"Missing json field, {field}, in plugin manifest."
    except AssertionError:
        return False

    return True


def submit_plugin(
    manifest: typing.Union[str, dict, pathlib.Path],
    refresh: bool = False,
) -> Plugin:
    """Parses a plugin and returns a Plugin object.

    This function accepts a plugin manifest as a string, a dictionary (parsed
    json), or a pathlib.Path object pointed at a plugin manifest.

    Args:
        manifest:
        A plugin manifest. It can be a url, a dictionary,
        a path to a JSON file or a string that can be parsed as a dictionary

    Returns:
        A Plugin object populated with information from the plugin manifest.
    """

    """ Convert to dictionary if pathlib.Path or str, validate manifest """
    if isinstance(manifest, pathlib.Path):
        assert (
            manifest.suffix == ".json"
        ), "Plugin manifest must be a json file with .json extension."

        with open(manifest, "r") as fr:
            manifest = json.load(fr)

    elif isinstance(manifest, str):
        if urlparse(manifest).netloc == "":
            manifest = json.loads(manifest)
        else:
            manifest = requests.get(manifest).json()
    if not isinstance(manifest, dict):
        raise ValueError("invalid manifest")

    """ Create a Plugin subclass """
    replace_chars = "()<>-_"
    plugin_name = manifest["name"]
    for char in replace_chars:
        plugin_name = plugin_name.replace(char, " ")
    plugin_name = plugin_name.title().replace(" ", "")
    plugin_class = type(plugin_name, (Plugin,), {})

    # Parse the manifest
    plugin = plugin_class(**manifest)

    # Get Major/Minor/Patch versions
    out_name = (
        plugin.__class__.__name__
        + f"_M{plugin.version.major}m{plugin.version.minor}p{plugin.version.patch}.json"
    )

    # Save the manifest if it doesn't already exist in the database
    org_path = PLUGIN_DIR.joinpath(plugin.organization.lower())
    org_path.mkdir(exist_ok=True, parents=True)
    if not org_path.joinpath(out_name).exists():
        with open(org_path.joinpath(out_name), "w") as fw:
            json.dump(manifest, fw, indent=4)

    # Refresh plugins list if refresh = True
    if refresh:
        plugins.refresh()

    # Return in case additional QA checks should be made
    return plugin


def add_plugin(
    user: str,
    branch: str,
    plugin: str,
    repo: str = "polus-plugins",
    manifest_name: str = "plugin.json",
):
    """Add plugin from GitHub.

    This function adds a plugin hosted on GitHub and returns a Plugin object.

    Args:
        user: GitHub username
        branch: GitHub branch
        plugin: Plugin's name
        repo: Name of GitHub repository, default is `polus-plugins`
        manifest_name: Name of manifest file, default is `plugin.json`

    Returns:
        A Plugin object populated with information from the plugin manifest.
    """
    l = [user, repo, branch, plugin, manifest_name]
    u = "/".join(l)
    url = urljoin("https://raw.githubusercontent.com", u)
    logger.info("Adding %s" % url)
    return submit_plugin(url, refresh=True)


def scrape_manifests(
    repo: typing.Union[str, github.Repository.Repository],
    gh: github.Github,
    min_depth: int = 1,
    max_depth: typing.Optional[int] = None,
    return_invalid: bool = False,
) -> typing.Union[list, typing.Tuple[list, list]]:

    if max_depth is None:
        max_depth = min_depth
        min_depth = 0

    assert max_depth >= min_depth, "max_depth is smaller than min_depth"

    if isinstance(repo, str):
        repo = gh.get_repo(repo)

    contents = list(repo.get_contents(""))
    next_contents = []
    valid_manifests = []
    invalid_manifests = []

    for d in range(0, max_depth):

        for content in tqdm(contents, desc=f"{repo.full_name}: {d}"):

            if content.type == "dir":
                next_contents.extend(repo.get_contents(content.path))
            elif content.name.endswith(".json"):
                if d >= min_depth:
                    manifest = json.loads(content.decoded_content)
                    if is_valid_manifest(manifest):
                        valid_manifests.append(manifest)
                    else:
                        invalid_manifests.append(manifest)

        contents = next_contents.copy()
        next_contents = []

    if return_invalid:
        return valid_manifests, invalid_manifests
    else:
        return valid_manifests


def _error_log(val_err, manifest, fct):

    report = []

    for err in val_err.args[0]:
        if isinstance(err, list):
            err = err[0]

        if isinstance(err, AssertionError):
            report.append(
                "The plugin ({}) failed an assertion check: {}".format(
                    manifest["name"], err.args[0]
                )
            )
            logger.critical(f"{fct}: {report[-1]}")
        elif isinstance(err.exc, errors.MissingError):
            report.append(
                "The plugin ({}) is missing fields: {}".format(
                    manifest["name"], err.loc_tuple()
                )
            )
            logger.critical(f"{fct}: {report[-1]}")
        elif errors.ExtraError:
            if err.loc_tuple()[0] in ["inputs", "outputs", "ui"]:
                report.append(
                    "The plugin ({}) had unexpected values in the {} ({}): {}".format(
                        manifest["name"],
                        err.loc_tuple()[0],
                        manifest[err.loc_tuple()[0]][err.loc_tuple()[1]]["name"],
                        err.exc.args[0][0].loc_tuple(),
                    )
                )
            else:
                report.append(
                    "The plugin ({}) had an error: {}".format(
                        manifest["name"], err.exc.args[0][0]
                    )
                )
            logger.critical(f"{fct}: {report[-1]}")
        else:
            logger.warning(
                "{}: Uncaught manifest Error in ({}): {}".format(
                    fct,
                    manifest["name"],
                    str(val_err).replace("\n", ", ").replace("  ", " "),
                )
            )


def update_polus_plugins(
    gh_auth: typing.Optional[str] = None, min_depth: int = 2, max_depth: int = 3
):

    logger.info("Updating polus plugins.")
    # Get all manifests
    valid, invalid = scrape_manifests(
        "polusai/polus-plugins", init_github(gh_auth), min_depth, max_depth, True
    )
    manifests = valid.copy()
    manifests.extend(invalid)
    logger.info("Submitting %s plugins." % len(manifests))

    for manifest in manifests:

        try:
            plugin = submit_plugin(manifest)

            """ Parsing checks specific to polus-plugins """
            error_list = []

            # Check that plugin version matches container version tag
            container_name, version = tuple(plugin.containerId.split(":"))
            version = Version(version=version)
            organization, container_name = tuple(container_name.split("/"))
            try:
                assert (
                    plugin.version == version
                ), f"containerId version ({version}) does not match plugin version ({plugin.version})"
            except AssertionError as err:
                error_list.append(err)

            # Check to see that the plugin is registered to Labshare
            try:
                assert organization in [
                    "polusai",
                    "labshare",
                ], "All polus plugin containers must be under the Labshare organization."
            except AssertionError as err:
                error_list.append(err)

            # Checks for container name, they are somewhat related to our
            # Jenkins build
            try:
                assert container_name.startswith(
                    "polus"
                ), "containerId name must begin with polus-"
            except AssertionError as err:
                error_list.append(err)

            try:
                assert container_name.endswith(
                    "plugin"
                ), "containerId name must end with -plugin"
            except AssertionError as err:
                error_list.append(err)

            if len(error_list) > 0:
                raise ValidationError(error_list, plugin.__class__)

        except ValidationError as val_err:
            _error_log(val_err, manifest, "update_polus_plugins")


def update_nist_plugins(gh_auth: typing.Optional[str] = None):

    # Parse README links
    gh = init_github(gh_auth)
    repo = gh.get_repo("usnistgov/WIPP")
    contents = repo.get_contents("plugins")
    readme = [r for r in contents if r.name == "README.md"][0]
    pattern = re.compile(
        r"\[manifest\]\((https?:\/\/(www\.)?[-a-zA-Z0-9@:%._\+~#=]{1,256}\.[a-zA-Z0-9()]{1,6}\b([-a-zA-Z0-9()@:%_\+.~#?&//=]*))\)"
    )
    matches = pattern.findall(str(readme.decoded_content))
    logger.info("Updating NIST plugins.")
    for match in tqdm(matches, desc="NIST Manifests"):
        url_parts = match[0].split("/")[3:]
        plugin_repo = gh.get_repo("/".join(url_parts[:2]))
        manifest = json.loads(
            plugin_repo.get_contents("/".join(url_parts[4:])).decoded_content
        )

        try:
            submit_plugin(manifest)

        except ValidationError as val_err:
            _error_log(val_err, manifest, "update_nist_plugins")


class WippPluginRegistry:
    """Class that contains methods to interact with the REST API of WIPP Registry."""

    def __init__(
        self,
        username: Optional[str] = None,
        password: Optional[str] = None,
        registry_url: str = "https://wipp-registry.ci.aws.labshare.org",
    ):

        self.registry_url = registry_url
        self.username = username
        self.password = password

    def _parse_xml(xml: str):
        d = xmltodict.parse(xml)["Resource"]["role"]["PluginManifest"][
            "PluginManifestContent"
        ]["#text"]
        return json.loads(d)

    def update_plugins(self):
        url = self.registry_url + "/rest/data/query/"
        headers = {"Content-type": "application/json"}
        data = '{"query": {"$or":[{"Resource.role.type":"Plugin"},{"Resource.role.type.#text":"Plugin"}]}}'
        if self.username and self.password:
            r = requests.post(
                url, headers=headers, data=data, auth=(self.username, self.password)
            )  # authenticated request
        else:
            r = requests.post(url, headers=headers, data=data)
        valid, invalid = 0, {}
<<<<<<< HEAD

        for r in tqdm(r.json()["results"], desc="Updating Plugins from WIPP"):
=======
        for r in alive_it(r.json()["results"], title="Updating Plugins from WIPP"):
>>>>>>> 8116ef4d
            try:
                manifest = WippPluginRegistry._parse_xml(r["xml_content"])
                plugin = submit_plugin(manifest)
                valid += 1
            except BaseException as err:
                invalid.update({r["title"]: err.args[0]})

            finally:
                if len(invalid) > 0:
                    self.invalid = invalid
                    logger.debug(
                        "Submitted %s plugins successfully. See WippPluginRegistry.invalid to check errors in unsubmitted plugins"
                        % (valid)
                    )
                logger.debug("Submitted %s plugins successfully." % (valid))
                plugins.refresh()

<<<<<<< HEAD
    def query(
        self,
        title: Optional[str] = None,
        version: Optional[str] = None,
        title_contains: Optional[str] = None,
        contains: Optional[str] = None,
        query_all: bool = False,
        advanced: bool = False,
        query: Optional[str] = None,
        verify: bool = True,
    ):
        """Query Plugins in WIPP Registry.

        This function executes queries for Plugins in the WIPP Registry.

        Args:
            title:
                title of the plugin to query.
                Example: "OME Tiled Tiff Converter"
            version:
                version of the plugins to query.
                Must follow semantic versioning. Example: "1.1.0"
            title_contains:
                keyword that must be part of the title of plugins to query.
                Example: "Converter" will return all plugins with the word "Converter" in their title
            contains:
                keyword that must be part of the description of plugins to query.
                Example: "bioformats" will return all plugins with the word "bioformats" in their description
            query_all: if True it will override any other parameter and will return all plugins
            advanced:
                if True it will override any other parameter.
                `query` must be included
            query: query to execute. This query must be in MongoDB format
            verify: SSL verification. Default is `True`

        Returns:
            An array of the manifests of the Plugins returned by the query.
        """

        url = self.registry_url + "/rest/data/query/"
        headers = {"Content-type": "application/json"}
        query = _generate_query(
            title, version, title_contains, contains, query_all, advanced, query, verify
        )

        data = '{"query": %s}' % str(query).replace("'", '"')

        if self.username and self.password:
            r = requests.post(
                url,
                headers=headers,
                data=data,
                auth=(self.username, self.password),
                verify=verify,
            )  # authenticated request
        else:
            r = requests.post(url, headers=headers, data=data, verify=verify)
        return [
            WippPluginRegistry._parse_xml(x["xml_content"]) for x in r.json()["results"]
        ]

=======
>>>>>>> 8116ef4d
    def get_current_schema(
        self,
        verify: bool = True,
    ):
        """Return current schema in WIPP"""
        r = requests.get(
            urljoin(
                self.registry_url,
                "rest/template-version-manager/global/?title=res-md.xsd",
            ),
            verify=verify,
        )
        if r.ok:
            return r.json()[0]["current"]
        else:
            r.raise_for_status()

    def upload(
        self,
        plugin: Plugin,
        author: Optional[str] = None,
        email: Optional[str] = None,
        publish: bool = True,
        verify: bool = True,
    ):
        """Upload Plugin to WIPP Registry.

        This function uploads a Plugin object to the WIPP Registry.
        Author name and email to be passed to the Plugin object
        information on the WIPP Registry are taken from the value
        of the field `author` in the `Plugin` manifest. That is,
        the first email and the first name (first and last) will
        be passed. The value of these two fields can be overridden
        by specifying them in the arguments.

        Args:
            plugin:
                Plugin to be uploaded
            author:
                Optional `str` to override author name
            email:
                Optional `str` to override email
            publish:
                If `False`, Plugin will not be published to the public
                workspace. It will be visible only to the user uploading
                it. Default is `True`
            verify: SSL verification. Default is `True`

        Returns:
            A message indicating a successful upload.
        """
        manifest = plugin.manifest

        xml_content = _to_xml(manifest, author, email)

        schema_id = self.get_current_schema()

        data = {
            "title": manifest["name"],
            "template": schema_id,
            "xml_content": xml_content,
        }

        url = self.registry_url + "/rest/data/"
        headers = {"Content-type": "application/json"}
        if self.username and self.password:
            r = requests.post(
                url,
                headers=headers,
                data=json.dumps(data),
                auth=(self.username, self.password),
                verify=verify,
            )  # authenticated request
        else:
            raise MissingUserInfo("The registry connection must be authenticated.")

        response_code = r.status_code

        if response_code != 201:
            print(
                "Error uploading file (%s), code %s"
                % (data["title"], str(response_code))
            )
            r.raise_for_status()
        if publish:
            _id = r.json()["id"]
            _purl = url + _id + "/publish/"
            r2 = requests.patch(
                _purl,
                headers=headers,
                auth=(self.username, self.password),
                verify=verify,
            )
            try:
                r2.raise_for_status()
            except HTTPError as err:
                raise FailedToPublish(
                    "Failed to publish %s with id %s" % (data["title"], _id)
                ) from err

        return "Successfully uploaded %s" % data["title"]

    def get_resource_by_pid(self, pid, verify: bool = True):
        """Return current resource."""
        response = requests.get(pid, verify=verify)
        return response.json()

    def patch_resource(
        self,
        pid,
        version,
        verify: bool = True,
    ):
        """Patch resource."""
        # Get current version of the resource
        current_resource = self.get_resource_by_pid(pid, verify)

        data = {
            "version": version,
        }
        response = requests.patch(
            urljoin(self.registry_url, "rest/data/" + data["id"]),
            data,
            auth=(self.username, self.password),
            verify=verify,
        )
        response_code = response.status_code

        if response_code != 200:
            print(
                "Error publishing data (%s), code %s"
                % (data["title"], str(response_code))
            )
            response.raise_for_status()


# def _update_schema(gh_auth: typing.Optional[str] = None):

#     gh = init_github(gh_auth)
#     repo = gh.get_repo("usnistgov/WIPP-Plugins-base-templates")

#     content = repo.get_content(
#         "plugin-manifest/schema/wipp-plugin-manifest-schema.json"
#     )
<<<<<<< HEAD
plugins.registry = WippPluginRegistry
=======
plugins.registry = registry
>>>>>>> 8116ef4d
_Plugins().refresh()  # calls the refresh method when library is imported<|MERGE_RESOLUTION|>--- conflicted
+++ resolved
@@ -458,7 +458,6 @@
     def organization(self):
         return self.containerId.split("/")[0]
 
-<<<<<<< HEAD
     def newschema(self, set_hardware_req: bool = False):
         data = deepcopy(self.manifest)
         type_dict = {
@@ -528,8 +527,6 @@
         plugin_class = type(self.__class__.__name__, (NewSchema,), {})
         return plugin_class(**data)
 
-=======
->>>>>>> 8116ef4d
     @property
     def _config_file(self):
         inp = {x.name: str(x.value) for x in self.inputs}
@@ -1021,12 +1018,9 @@
         else:
             r = requests.post(url, headers=headers, data=data)
         valid, invalid = 0, {}
-<<<<<<< HEAD
 
         for r in tqdm(r.json()["results"], desc="Updating Plugins from WIPP"):
-=======
-        for r in alive_it(r.json()["results"], title="Updating Plugins from WIPP"):
->>>>>>> 8116ef4d
+
             try:
                 manifest = WippPluginRegistry._parse_xml(r["xml_content"])
                 plugin = submit_plugin(manifest)
@@ -1044,7 +1038,7 @@
                 logger.debug("Submitted %s plugins successfully." % (valid))
                 plugins.refresh()
 
-<<<<<<< HEAD
+
     def query(
         self,
         title: Optional[str] = None,
@@ -1106,8 +1100,7 @@
             WippPluginRegistry._parse_xml(x["xml_content"]) for x in r.json()["results"]
         ]
 
-=======
->>>>>>> 8116ef4d
+
     def get_current_schema(
         self,
         verify: bool = True,
@@ -1252,9 +1245,6 @@
 #     content = repo.get_content(
 #         "plugin-manifest/schema/wipp-plugin-manifest-schema.json"
 #     )
-<<<<<<< HEAD
+
 plugins.registry = WippPluginRegistry
-=======
-plugins.registry = registry
->>>>>>> 8116ef4d
 _Plugins().refresh()  # calls the refresh method when library is imported