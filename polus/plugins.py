import pathlib
import json
import typing
import logging
import enum
import re
import pprint
import os
import uuid
import signal
import random
import pydantic
import requests
import xmltodict
from urllib.parse import urlparse, urljoin
from tqdm import tqdm

from typing import Union, Optional
from python_on_whales import docker

from pydantic import BaseModel, Extra, errors, validator
from pydantic.error_wrappers import ValidationError
import github
from polus._plugins._plugin_model import Input as WippInput
from polus._plugins._plugin_model import Output as WippOutput
from polus._plugins._plugin_model import WIPPPluginManifest
from polus._plugins._registry import (
    _generate_query,
    _to_xml,
    FailedToPublish,
    MissingUserInfo,
)
from requests.exceptions import HTTPError
from polus._plugins.PolusComputeSchema import PluginSchema as NewSchema  # new schema
from polus._plugins.PolusComputeSchema import (
    PluginUIInput,
    PluginUIOutput,
    PluginHardwareRequirements,
)
from polus._plugins._io import IOBase, InputTypes, Version
from copy import deepcopy
<<<<<<< HEAD
=======

>>>>>>> 5895fa53

"""
Set up logging for the module
"""
logging.basicConfig(
    format="%(asctime)s - %(name)-8s - %(levelname)-8s - %(message)s",
    datefmt="%d-%b-%y %H:%M:%S",
)
logger = logging.getLogger("polus.plugins")
logger.setLevel(logging.INFO)


class IOKeyError(Exception):
    pass


"""
Initialize the Github interface
"""


def init_github(auth=None):

    if auth is None:

        # Try to get an auth key from an environment variable
        auth = os.environ.get("GITHUB_AUTH", None)

        if auth is None:
            gh = github.Github()
            logger.warning("Initialized Github connection with no user token.")
            return gh
        else:
            logger.debug("Found auth token in GITHUB_AUTH environment variable.")

    else:
        logger.debug("Github auth token supplied as input.")

    gh = github.Github(login_or_token=auth)
    logger.debug(
        f"Initialized Github connection with token for user: {gh.get_user().login}"
    )

    return gh


"""
Plugin Fetcher Class
"""
PLUGINS = {}
VERSIONS = {}


class _Plugins(object):
    def __getattribute__(cls, name):
        if name in PLUGINS.keys():
            return PLUGINS[name].copy()
        return object.__getattribute__(cls, name)

    def __len__(self):
        return len(self.list)

    def __repr__(self):
        return pprint.pformat(self.list)

    @property
    def list(self):
        output = list(PLUGINS.keys())
        output.sort()
        return output

    def get_plugin(self, name: str, version: typing.Optional[str] = None):
        """Returns a plugin object.

        Return a plugin object with the option to specify a version. The specified version's manifest must exist in manifests folder.

        Args:
            name: Name of the plugin.
            version: Optional version of the plugin, must follow semver.

        Returns:
            Plugin object
        """
        if version is None:
            return getattr(self, name)
        else:
            return submit_plugin(VERSIONS[name][version])

    def load_config(self, path: typing.Union[str, pathlib.Path]):
        with open(path, "r") as fr:
            m = json.load(fr)
        _io = m["_io_keys"]
        m.pop("_io_keys", None)
        cl = m["class"]
        m.pop("class", None)
        if cl == "NewPlugin":
            pl = ComputePlugin(_uuid=False, **m)
        elif cl == "OldPlugin":
            pl = Plugin(_uuid=False, **m)
        else:
            raise ValueError("Invalid value of class")
        for k, v in _io.items():
            val = v["value"]
            if val:  # exclude those values not set
                setattr(pl, k, val)
        return pl

    def refresh(self, force: bool = False):
        """Refresh the plugin list

        This should be optimized, since it will become noticeably slow when
        there are many plugins.
        """

        organizations = list(PLUGIN_DIR.iterdir())

        for org in organizations:

            if org.is_file():
                continue

            for file in org.iterdir():

                with open(file, "r") as fr:
                    plugin = submit_plugin(json.load(fr))

                # Add version and path to VERSIONS
                if plugin.__class__.__name__ not in VERSIONS.keys():
                    VERSIONS[plugin.__class__.__name__] = {}

                VERSIONS[plugin.__class__.__name__][plugin.version.version] = file

                if not force:
                    # Create the entry if it doesn't exist
                    if plugin.__class__.__name__ not in PLUGINS.keys():
                        PLUGINS[plugin.__class__.__name__] = plugin

                    # If the entry exists, update it if the current version is newer
                    elif PLUGINS[plugin.__class__.__name__] < plugin:
                        PLUGINS[plugin.__class__.__name__] = plugin

                    # Add the current version to the list of available versions
                    if (
                        plugin.version
                        not in PLUGINS[plugin.__class__.__name__].versions
                    ):
                        PLUGINS[plugin.__class__.__name__].versions.append(
                            plugin.version
                        )
                else:  # if Force. All plugins are rewritten
                    PLUGINS[plugin.__class__.__name__] = plugin

                    # Add the current version to the list of available versions
                    if (
                        plugin.version
                        not in PLUGINS[plugin.__class__.__name__].versions
                    ):
                        PLUGINS[plugin.__class__.__name__].versions.append(
                            plugin.version
                        )


plugins = _Plugins()
get_plugin = plugins.get_plugin
load_config = plugins.load_config

"""
Paths and Fields
"""
# Location to store any discovered plugin manifests
PLUGIN_DIR = pathlib.Path(__file__).parent.joinpath("manifests")

# Fields that must be in a plugin manifest
REQUIRED_FIELDS = [
    "name",
    "version",
    "description",
    "author",
    "containerId",
    "inputs",
    "outputs",
    "ui",
]


class OutputTypes(str, enum.Enum):
    """This is needed until the json schema is updated"""

    collection = "collection"
    pyramid = "pyramid"
    csvCollection = "csvCollection"
    genericData = "genericData"
    stitchingVector = "stitchingVector"
    notebook = "notebook"
    tensorflowModel = "tensorflowModel"
    tensorboardLogs = "tensorboardLogs"
    pyramidAnnotation = "pyramidAnnotation"

    @classmethod
    def list(cls):
        return list(map(lambda c: c.value, cls))


""" Plugin and Input/Output Classes """


class Output(WippOutput, IOBase):
    """Required until JSON schema is fixed"""

    type: OutputTypes


class Input(WippInput, IOBase):
    """Required until JSON schema is fixed"""

    type: InputTypes

    def __init__(self, **data):

        super().__init__(**data)

        if self.description is None:
            logger.warning(
                f"The input ({self.name}) is missing the description field. This field is not required but should be filled in."
            )


# class RunSettings(object):

#     gpu: typing.Union[int, typing.List[int], None] = -1
#     gpu: typing.Union[int, None] = -1
#     mem: int = -1


class PluginMethods:
    @property
    def organization(self):
        return self.containerId.split("/")[0]

    def run(
        self,
        gpus: Union[None, str, int] = "all",
        **kwargs,
    ):

        inp_dirs = []
        out_dirs = []

        for i in self.inputs:
            if isinstance(i.value, pathlib.Path):
                inp_dirs.append(str(i.value))

        for o in self.outputs:
            if isinstance(o.value, pathlib.Path):
                out_dirs.append(str(o.value))

        inp_dirs_dict = {x: f"/data/inputs/input{n}" for (n, x) in enumerate(inp_dirs)}
        out_dirs_dict = {
            x: f"/data/outputs/output{n}" for (n, x) in enumerate(out_dirs)
        }

        mnts_in = [
            [f"type=bind,source={k},target={v},readonly"]  # must be a list of lists
            for (k, v) in inp_dirs_dict.items()
        ]
        mnts_out = [
            [f"type=bind,source={k},target={v}"]  # must be a list of lists
            for (k, v) in out_dirs_dict.items()
        ]

        mnts = mnts_in + mnts_out
        args = []

        for i in self.inputs:
            if i.value:  # do not include those with value=None
                i._validate()
                args.append(f"--{i.name}")

                if isinstance(i.value, pathlib.Path):
                    args.append(inp_dirs_dict[str(i.value)])

<<<<<<< HEAD
            elif isinstance(i.value, enum.Enum):
                args.append(str(i.value._name_))

            else:
                args.append(str(i.value))
=======
                elif isinstance(i.value, enum.Enum):
                    args.append(str(i.value._name_))

                else:
                    args.append(str(i.value))
>>>>>>> 5895fa53

        for o in self.outputs:
            if o.value:  # do not include those with value=None
                o._validate()
                args.append(f"--{o.name}")

<<<<<<< HEAD
            if isinstance(o.value, pathlib.Path):
                args.append(out_dirs_dict[str(o.value)])

            elif isinstance(o.value, enum.Enum):
                args.append(str(o.value._name_))

            else:
                args.append(str(o.value))
=======
                if isinstance(o.value, pathlib.Path):
                    args.append(out_dirs_dict[str(o.value)])

                elif isinstance(o.value, enum.Enum):
                    args.append(str(o.value._name_))

                else:
                    args.append(str(o.value))
>>>>>>> 5895fa53

        container_name = f"polus{random.randint(10, 99)}"

        def sig(
            signal, frame
        ):  # signal handler to kill container when KeyboardInterrupt
            print(f"Exiting container {container_name}")
            docker.kill(container_name)

        signal.signal(
            signal.SIGINT, sig
        )  # make of sig the handler for KeyboardInterrupt
        if gpus is None:
            logger.info(
                "Running container without GPU. %s version %s"
                % (self.__class__.__name__, self.version.version)
            )
            d = docker.run(
                self.containerId,
                args,
                name=container_name,
                remove=True,
                mounts=mnts,
                **kwargs,
            )
            print(d)
        else:
            logger.info(
                "Running container with GPU: --gpus %s. %s version %s"
                % (gpus, self.__class__.__name__, self.version.version)
            )
            d = docker.run(
                self.containerId,
                args,
                gpus=gpus,
                name=container_name,
                remove=True,
                mounts=mnts,
                **kwargs,
            )
            print(d)

    def __getattribute__(self, name):
        if name != "_io_keys" and hasattr(self, "_io_keys"):
            if name in self._io_keys:
                value = self._io_keys[name].value
                if isinstance(value, enum.Enum):
                    value = value.name
                return value

        return super().__getattribute__(name)

    def __setattr__(self, name, value):
        if name != "_io_keys" and hasattr(self, "_io_keys"):
            if name in self._io_keys:
                logger.debug(
                    "Value of %s in %s set to %s"
                    % (name, self.__class__.__name__, value)
                )
                self._io_keys[name].value = value
                return
            else:
                raise IOKeyError(
                    "Attempting to set %s in %s but %s is not a valid I/O parameter"
                    % (name, self.__class__.__name__, name)
                )

        super().__setattr__(name, value)

    def __lt__(self, other):

        return self.version < other.version

    def __gt__(self, other):

        return other.version < self.version


class Plugin(WIPPPluginManifest, PluginMethods):
    """Required until json schema is fixed"""

    version: Version
    inputs: typing.List[Input]
    outputs: typing.List[Output]
    versions: typing.List[Version] = []
    id: uuid.UUID

    class Config:
        extra = Extra.allow
        allow_mutation = False

    def __init__(self, _uuid: bool = True, **data):

        if _uuid:
            data["id"] = uuid.uuid4()
        else:
            data["id"] = uuid.UUID(data["id"])

        super().__init__(**data)

        self.Config.allow_mutation = True
        self._io_keys = {i.name: i for i in self.inputs}
        self._io_keys.update({o.name: o for o in self.outputs})

        if self.author == "":
            logger.warning(
                f"The plugin ({self.name}) is missing the author field. This field is not required but should be filled in."
            )

    @property
    def manifest(self):
        return json.loads(self.json(exclude={"_io_keys"}))

    @validator("version", pre=True)
    def cast_version(cls, value):
        if isinstance(value, dict):  # if init from a Version object
            value = value["version"]
        return Version(version=value)

    def new_schema(self, hardware_requirements: Optional[dict] = None):
        data = deepcopy(self.manifest)
        return ComputePlugin(
            hardware_requirements=hardware_requirements, _from_old=True, **data
        )

    def save_manifest(
        self,
        path: typing.Union[str, pathlib.Path],
        hardware_requirements: Optional[dict] = None,
        indent: int = 4,
        old: bool = False,
    ):
        if not old:
            with open(path, "w") as fw:
                d = self.new_schema(hardware_requirements=hardware_requirements).json()
                d = json.loads(d)
                json.dump(
                    d,
                    fw,
                    indent=indent,
                )
        else:
            with open(path, "w") as fw:
                d = self.manifest
                json.dump(
                    d,
                    fw,
                    indent=indent,
                )

        logger.debug("Saved manifest to %s" % (path))

    def __setattr__(self, name, value):
        PluginMethods.__setattr__(self, name, value)

    @property
    def _config_file(self):
        m = json.loads(self.json())
        m["class"] = "OldPlugin"
        for x in m["inputs"]:
            x["value"] = None
        return m

    def save_config(self, path: typing.Union[str, pathlib.Path]):
        with open(path, "w") as fw:
            json.dump(self._config_file, fw, indent=4)
        logger.debug("Saved config to %s" % (path))


class ComputePlugin(NewSchema, PluginMethods):
    class Config:
        extra = Extra.allow
        allow_mutation = False

    @validator("version", pre=True)
    def cast_version(cls, value):
        if isinstance(value, dict):  # if init from a Version object
            value = value["version"]

        return Version(version=value)

    def __init__(
        self,
        hardware_requirements: Optional[dict] = None,
        _from_old: bool = False,
        _uuid: bool = True,
        **data,
    ):

        if _uuid:
            data["id"] = uuid.uuid4()
        else:
            data["id"] = uuid.UUID(data["id"])

        if _from_old:
            type_dict = {
                "path": "text",
                "string": "text",
                "boolean": "checkbox",
                "number": "number",
                "array": "text",
<<<<<<< HEAD
=======
                "integer": "number",
>>>>>>> 5895fa53
            }

            def _clean(d: dict):
                rg = re.compile("Dir")
                if d["type"] == "collection":
                    d["type"] = "path"
                elif bool(rg.search(d["name"])):
                    d["type"] = "path"
                elif d["type"] == "enum":
                    d["type"] = "string"
<<<<<<< HEAD
=======
                elif d["type"] == "integer":
                    d["type"] = "number"
>>>>>>> 5895fa53
                return d

            def _ui_in(d: dict):  # assuming old all ui input
                # assuming format inputs. ___
                inp = d["key"].split(".")[-1]  # e.g inpDir
                try:
                    tp = [x["type"] for x in data["inputs"] if x["name"] == inp][0]
                except IndexError:
                    tp = "string"
                except BaseException:
                    raise

                d["type"] = type_dict[tp]
                return PluginUIInput(**d)

            def _ui_out(d: dict):
                nd = deepcopy(d)
                nd["name"] = "outputs." + nd["name"]
                nd["type"] = type_dict[nd["type"]]
                return PluginUIOutput(**nd)

            data["inputs"] = [_clean(x) for x in data["inputs"]]
            data["outputs"] = [_clean(x) for x in data["outputs"]]
            data["pluginHardwareRequirements"] = {}
            data["ui"] = [_ui_in(x) for x in data["ui"]]  # inputs
            data["ui"].extend([_ui_out(x) for x in data["outputs"]])  # outputs

        if hardware_requirements:
            for k, v in hardware_requirements.items():
                data["pluginHardwareRequirements"][k] = v

        super().__init__(**data)
        self.Config.allow_mutation = True
        self._io_keys = {i.name: i for i in self.inputs}
        self._io_keys.update({o.name: o for o in self.outputs})

        if self.author == "":
            logger.warning(
                f"The plugin ({self.name}) is missing the author field. This field is not required but should be filled in."
            )

    @property
    def _config_file(self):
        m = json.loads(self.json())
        m["class"] = "NewPlugin"
        for x in m["inputs"]:
            x["value"] = None
        return m

    @property
    def manifest(self):
        m = json.loads(self.json(exclude={"_io_keys"}))
        return m

    def __setattr__(self, name, value):
        PluginMethods.__setattr__(self, name, value)

    def save_config(self, path: typing.Union[str, pathlib.Path]):
        with open(path, "w") as fw:
            json.dump(self._config_file, fw, indent=4)
        logger.debug("Saved config to %s" % (path))

    def save_manifest(self, path: typing.Union[str, pathlib.Path]):
        with open(path, "w") as fw:
            json.dump(self.manifest, fw, indent=4)
        logger.debug("Saved manifest to %s" % (path))


def is_valid_manifest(plugin: dict) -> bool:
    """Validates basic attributes of a plugin manifest.

    Args:
        plugin: A parsed plugin json file

    Returns:
        True if the plugin has the minimal json fields
    """

    fields = list(plugin.keys())

    try:
        for field in REQUIRED_FIELDS:
            assert field in fields, f"Missing json field, {field}, in plugin manifest."
    except AssertionError:
        return False

    return True


def submit_plugin(
    manifest: typing.Union[str, dict, pathlib.Path],
    refresh: bool = False,
) -> Union[Plugin, ComputePlugin]:
    """Parses a plugin and returns a Plugin object.

    This function accepts a plugin manifest as a string, a dictionary (parsed
    json), or a pathlib.Path object pointed at a plugin manifest.

    Args:
        manifest:
        A plugin manifest. It can be a url, a dictionary,
        a path to a JSON file or a string that can be parsed as a dictionary

    Returns:
        A Plugin object populated with information from the plugin manifest.
    """

    """ Convert to dictionary if pathlib.Path or str, validate manifest """
    if isinstance(manifest, pathlib.Path):
        assert (
            manifest.suffix == ".json"
        ), "Plugin manifest must be a json file with .json extension."

        with open(manifest, "r") as fr:
            manifest = json.load(fr)

    elif isinstance(manifest, str):
        if urlparse(manifest).netloc == "":
            manifest = json.loads(manifest)
        else:
            manifest = requests.get(manifest).json()
    if not isinstance(manifest, dict):
        raise ValueError("invalid manifest")

    """Create a Plugin subclass"""
    replace_chars = "()<>-_"
    plugin_name = manifest["name"]
    for char in replace_chars:
        plugin_name = plugin_name.replace(char, " ")
    plugin_name = plugin_name.title().replace(" ", "").replace("/", "_")
    if "pluginHardwareRequirements" in manifest:
        plugin = ComputePlugin(**manifest)
    else:
        plugin_class = type(plugin_name, (Plugin,), {})
        # Parse the manifest
        plugin = plugin_class(**manifest)

    # Get Major/Minor/Patch versions
    out_name = (
        plugin_name
        + f"_M{plugin.version.major}m{plugin.version.minor}p{plugin.version.patch}.json"
    )

    # Save the manifest if it doesn't already exist in the database
    org_path = PLUGIN_DIR.joinpath(plugin.organization.lower())
    org_path.mkdir(exist_ok=True, parents=True)
    if not org_path.joinpath(out_name).exists():
        with open(org_path.joinpath(out_name), "w") as fw:
            json.dump(manifest, fw, indent=4)

    # Refresh plugins list if refresh = True
    if refresh:
        plugins.refresh()

    # Return in case additional QA checks should be made
    return plugin


def add_plugin(
    user: str,
    branch: str,
    plugin: str,
    repo: str = "polus-plugins",
    manifest_name: str = "plugin.json",
):
    """Add plugin from GitHub.

    This function adds a plugin hosted on GitHub and returns a Plugin object.

    Args:
        user: GitHub username
        branch: GitHub branch
        plugin: Plugin's name
        repo: Name of GitHub repository, default is `polus-plugins`
        manifest_name: Name of manifest file, default is `plugin.json`

    Returns:
        A Plugin object populated with information from the plugin manifest.
    """
    l = [user, repo, branch, plugin, manifest_name]
    u = "/".join(l)
    url = urljoin("https://raw.githubusercontent.com", u)
    logger.info("Adding %s" % url)
    return submit_plugin(url, refresh=True)


def scrape_manifests(
    repo: typing.Union[str, github.Repository.Repository],
    gh: github.Github,
    min_depth: int = 1,
    max_depth: typing.Optional[int] = None,
    return_invalid: bool = False,
) -> typing.Union[list, typing.Tuple[list, list]]:

    if max_depth is None:
        max_depth = min_depth
        min_depth = 0

    assert max_depth >= min_depth, "max_depth is smaller than min_depth"

    if isinstance(repo, str):
        repo = gh.get_repo(repo)

    contents = list(repo.get_contents(""))
    next_contents = []
    valid_manifests = []
    invalid_manifests = []

    for d in range(0, max_depth):

        for content in tqdm(contents, desc=f"{repo.full_name}: {d}"):

            if content.type == "dir":
                next_contents.extend(repo.get_contents(content.path))
            elif content.name.endswith(".json"):
                if d >= min_depth:
                    manifest = json.loads(content.decoded_content)
                    if is_valid_manifest(manifest):
                        valid_manifests.append(manifest)
                    else:
                        invalid_manifests.append(manifest)

        contents = next_contents.copy()
        next_contents = []

    if return_invalid:
        return valid_manifests, invalid_manifests
    else:
        return valid_manifests


def _error_log(val_err, manifest, fct):

    report = []

    for err in val_err.args[0]:
        if isinstance(err, list):
            err = err[0]

        if isinstance(err, AssertionError):
            report.append(
                "The plugin ({}) failed an assertion check: {}".format(
                    manifest["name"], err.args[0]
                )
            )
            logger.critical(f"{fct}: {report[-1]}")
        elif isinstance(err.exc, errors.MissingError):
            report.append(
                "The plugin ({}) is missing fields: {}".format(
                    manifest["name"], err.loc_tuple()
                )
            )
            logger.critical(f"{fct}: {report[-1]}")
        elif errors.ExtraError:
            if err.loc_tuple()[0] in ["inputs", "outputs", "ui"]:
                report.append(
                    "The plugin ({}) had unexpected values in the {} ({}): {}".format(
                        manifest["name"],
                        err.loc_tuple()[0],
                        manifest[err.loc_tuple()[0]][err.loc_tuple()[1]]["name"],
                        err.exc.args[0][0].loc_tuple(),
                    )
                )
            else:
                report.append(
                    "The plugin ({}) had an error: {}".format(
                        manifest["name"], err.exc.args[0][0]
                    )
                )
            logger.critical(f"{fct}: {report[-1]}")
        else:
            logger.warning(
                "{}: Uncaught manifest Error in ({}): {}".format(
                    fct,
                    manifest["name"],
                    str(val_err).replace("\n", ", ").replace("  ", " "),
                )
            )


def update_polus_plugins(
    gh_auth: typing.Optional[str] = None, min_depth: int = 2, max_depth: int = 3
):

    logger.info("Updating polus plugins.")
    # Get all manifests
    valid, invalid = scrape_manifests(
        "polusai/polus-plugins", init_github(gh_auth), min_depth, max_depth, True
    )
    manifests = valid.copy()
    manifests.extend(invalid)
    logger.info("Submitting %s plugins." % len(manifests))

    for manifest in manifests:

        try:
            plugin = submit_plugin(manifest)

            """ Parsing checks specific to polus-plugins """
            error_list = []

            # Check that plugin version matches container version tag
            container_name, version = tuple(plugin.containerId.split(":"))
            version = Version(version=version)
            organization, container_name = tuple(container_name.split("/"))
            try:
                assert (
                    plugin.version == version
                ), f"containerId version ({version}) does not match plugin version ({plugin.version})"
            except AssertionError as err:
                error_list.append(err)

            # Check to see that the plugin is registered to Labshare
            try:
                assert organization in [
                    "polusai",
                    "labshare",
                ], "All polus plugin containers must be under the Labshare organization."
            except AssertionError as err:
                error_list.append(err)

            # Checks for container name, they are somewhat related to our
            # Jenkins build
            try:
                assert container_name.startswith(
                    "polus"
                ), "containerId name must begin with polus-"
            except AssertionError as err:
                error_list.append(err)

            try:
                assert container_name.endswith(
                    "plugin"
                ), "containerId name must end with -plugin"
            except AssertionError as err:
                error_list.append(err)

            if len(error_list) > 0:
                raise ValidationError(error_list, plugin.__class__)

        except ValidationError as val_err:
            _error_log(val_err, manifest, "update_polus_plugins")


def update_nist_plugins(gh_auth: typing.Optional[str] = None):

    # Parse README links
    gh = init_github(gh_auth)
    repo = gh.get_repo("usnistgov/WIPP")
    contents = repo.get_contents("plugins")
    readme = [r for r in contents if r.name == "README.md"][0]
    pattern = re.compile(
        r"\[manifest\]\((https?:\/\/(www\.)?[-a-zA-Z0-9@:%._\+~#=]{1,256}\.[a-zA-Z0-9()]{1,6}\b([-a-zA-Z0-9()@:%_\+.~#?&//=]*))\)"
    )
    matches = pattern.findall(str(readme.decoded_content))
    logger.info("Updating NIST plugins.")
    for match in tqdm(matches, desc="NIST Manifests"):
        url_parts = match[0].split("/")[3:]
        plugin_repo = gh.get_repo("/".join(url_parts[:2]))
        manifest = json.loads(
            plugin_repo.get_contents("/".join(url_parts[4:])).decoded_content
        )

        try:
            submit_plugin(manifest)

        except ValidationError as val_err:
            _error_log(val_err, manifest, "update_nist_plugins")


class WippPluginRegistry:
    """Class that contains methods to interact with the REST API of WIPP Registry."""

    def __init__(
        self,
        username: Optional[str] = None,
        password: Optional[str] = None,
        registry_url: str = "https://wipp-registry.ci.aws.labshare.org",
    ):

        self.registry_url = registry_url
        self.username = username
        self.password = password

    def _parse_xml(xml: str):
        """Returns dictionary of Plugin Manifest. If error, returns None."""
        d = xmltodict.parse(xml)["Resource"]["role"]["PluginManifest"][
            "PluginManifestContent"
        ]["#text"]
        try:
            return json.loads(d)
        except:
            e = eval(d)
            if isinstance(e, dict):
                return e
            else:
                return None

    def update_plugins(self):
        url = self.registry_url + "/rest/data/query/"
        headers = {"Content-type": "application/json"}
        data = '{"query": {"$or":[{"Resource.role.type":"Plugin"},{"Resource.role.type.#text":"Plugin"}]}}'
        if self.username and self.password:
            r = requests.post(
                url, headers=headers, data=data, auth=(self.username, self.password)
            )  # authenticated request
        else:
            r = requests.post(url, headers=headers, data=data)
        valid, invalid = 0, {}

        for r in tqdm(r.json()["results"], desc="Updating Plugins from WIPP"):
            try:
                manifest = WippPluginRegistry._parse_xml(r["xml_content"])
                plugin = submit_plugin(manifest)
                valid += 1
            except BaseException as err:
                invalid.update({r["title"]: err.args[0]})

            finally:
                if len(invalid) > 0:
                    self.invalid = invalid
                    logger.debug(
                        "Submitted %s plugins successfully. See WippPluginRegistry.invalid to check errors in unsubmitted plugins"
                        % (valid)
                    )
                logger.debug("Submitted %s plugins successfully." % (valid))
                plugins.refresh()

    def query(
        self,
        title: Optional[str] = None,
        version: Optional[str] = None,
        title_contains: Optional[str] = None,
        contains: Optional[str] = None,
        query_all: bool = False,
        advanced: bool = False,
        query: Optional[str] = None,
        verify: bool = True,
    ):
        """Query Plugins in WIPP Registry.

        This function executes queries for Plugins in the WIPP Registry.

        Args:
            title:
                title of the plugin to query.
                Example: "OME Tiled Tiff Converter"
            version:
                version of the plugins to query.
                Must follow semantic versioning. Example: "1.1.0"
            title_contains:
                keyword that must be part of the title of plugins to query.
                Example: "Converter" will return all plugins with the word "Converter" in their title
            contains:
                keyword that must be part of the description of plugins to query.
                Example: "bioformats" will return all plugins with the word "bioformats" in their description
            query_all: if True it will override any other parameter and will return all plugins
            advanced:
                if True it will override any other parameter.
                `query` must be included
            query: query to execute. This query must be in MongoDB format

            verify: SSL verification. Default is `True`


        Returns:
            An array of the manifests of the Plugins returned by the query.
        """

        url = self.registry_url + "/rest/data/query/"
        headers = {"Content-type": "application/json"}
        query = _generate_query(
            title, version, title_contains, contains, query_all, advanced, query
        )

        data = '{"query": %s}' % str(query).replace("'", '"')

        if self.username and self.password:
            r = requests.post(
                url,
                headers=headers,
                data=data,
                auth=(self.username, self.password),
                verify=verify,
            )  # authenticated request
        else:
            r = requests.post(url, headers=headers, data=data, verify=verify)
        return [
            WippPluginRegistry._parse_xml(x["xml_content"]) for x in r.json()["results"]
        ]

    def get_current_schema(
        self,
        verify: bool = True,
    ):
        """Return current schema in WIPP"""
        r = requests.get(
            urljoin(
                self.registry_url,
                "rest/template-version-manager/global/?title=res-md.xsd",
            ),
            verify=verify,
        )
        if r.ok:
            return r.json()[0]["current"]
        else:
            r.raise_for_status()

    def upload(
        self,
        plugin: Plugin,
        author: Optional[str] = None,
        email: Optional[str] = None,
        publish: bool = True,
        verify: bool = True,
    ):
        """Upload Plugin to WIPP Registry.

        This function uploads a Plugin object to the WIPP Registry.
        Author name and email to be passed to the Plugin object
        information on the WIPP Registry are taken from the value
        of the field `author` in the `Plugin` manifest. That is,
        the first email and the first name (first and last) will
        be passed. The value of these two fields can be overridden
        by specifying them in the arguments.

        Args:
            plugin:
                Plugin to be uploaded
            author:
                Optional `str` to override author name
            email:
                Optional `str` to override email
            publish:
                If `False`, Plugin will not be published to the public
                workspace. It will be visible only to the user uploading
                it. Default is `True`
            verify: SSL verification. Default is `True`

        Returns:
            A message indicating a successful upload.
        """
        manifest = plugin.manifest

        xml_content = _to_xml(manifest, author, email)

        schema_id = self.get_current_schema()

        data = {
            "title": manifest["name"],
            "template": schema_id,
            "xml_content": xml_content,
        }

        url = self.registry_url + "/rest/data/"
        headers = {"Content-type": "application/json"}
        if self.username and self.password:
            r = requests.post(
                url,
                headers=headers,
                data=json.dumps(data),
                auth=(self.username, self.password),
                verify=verify,
            )  # authenticated request
        else:
            raise MissingUserInfo("The registry connection must be authenticated.")

        response_code = r.status_code

        if response_code != 201:
            print(
                "Error uploading file (%s), code %s"
                % (data["title"], str(response_code))
            )
            r.raise_for_status()
        if publish:
            _id = r.json()["id"]
            _purl = url + _id + "/publish/"
            r2 = requests.patch(
                _purl,
                headers=headers,
                auth=(self.username, self.password),
                verify=verify,
            )
            try:
                r2.raise_for_status()
            except HTTPError as err:
                raise FailedToPublish(
                    "Failed to publish %s with id %s" % (data["title"], _id)
                ) from err

        return "Successfully uploaded %s" % data["title"]

    def get_resource_by_pid(self, pid, verify: bool = True):
        """Return current resource."""
        response = requests.get(pid, verify=verify)
        return response.json()

    def patch_resource(
        self,
        pid,
        version,
        verify: bool = True,
    ):
        """Patch resource."""
        # Get current version of the resource
        current_resource = self.get_resource_by_pid(pid, verify)

        data = {
            "version": version,
        }
        response = requests.patch(
            urljoin(self.registry_url, "rest/data/" + data["id"]),
            data,
            auth=(self.username, self.password),
            verify=verify,
        )
        response_code = response.status_code

        if response_code != 200:
            print(
                "Error publishing data (%s), code %s"
                % (data["title"], str(response_code))
            )
            response.raise_for_status()


# def _update_schema(gh_auth: typing.Optional[str] = None):

#     gh = init_github(gh_auth)
#     repo = gh.get_repo("usnistgov/WIPP-Plugins-base-templates")

#     content = repo.get_content(
#         "plugin-manifest/schema/wipp-plugin-manifest-schema.json"
#     )
plugins.WippPluginRegistry = WippPluginRegistry
_Plugins().refresh()  # calls the refresh method when library is imported<|MERGE_RESOLUTION|>--- conflicted
+++ resolved
@@ -39,10 +39,6 @@
 )
 from polus._plugins._io import IOBase, InputTypes, Version
 from copy import deepcopy
-<<<<<<< HEAD
-=======
-
->>>>>>> 5895fa53
 
 """
 Set up logging for the module
@@ -324,35 +320,17 @@
                 if isinstance(i.value, pathlib.Path):
                     args.append(inp_dirs_dict[str(i.value)])
 
-<<<<<<< HEAD
-            elif isinstance(i.value, enum.Enum):
-                args.append(str(i.value._name_))
-
-            else:
-                args.append(str(i.value))
-=======
                 elif isinstance(i.value, enum.Enum):
                     args.append(str(i.value._name_))
 
                 else:
                     args.append(str(i.value))
->>>>>>> 5895fa53
 
         for o in self.outputs:
             if o.value:  # do not include those with value=None
                 o._validate()
                 args.append(f"--{o.name}")
-
-<<<<<<< HEAD
-            if isinstance(o.value, pathlib.Path):
-                args.append(out_dirs_dict[str(o.value)])
-
-            elif isinstance(o.value, enum.Enum):
-                args.append(str(o.value._name_))
-
-            else:
-                args.append(str(o.value))
-=======
+                
                 if isinstance(o.value, pathlib.Path):
                     args.append(out_dirs_dict[str(o.value)])
 
@@ -361,7 +339,6 @@
 
                 else:
                     args.append(str(o.value))
->>>>>>> 5895fa53
 
         container_name = f"polus{random.randint(10, 99)}"
 
@@ -563,10 +540,7 @@
                 "boolean": "checkbox",
                 "number": "number",
                 "array": "text",
-<<<<<<< HEAD
-=======
                 "integer": "number",
->>>>>>> 5895fa53
             }
 
             def _clean(d: dict):
@@ -577,11 +551,8 @@
                     d["type"] = "path"
                 elif d["type"] == "enum":
                     d["type"] = "string"
-<<<<<<< HEAD
-=======
                 elif d["type"] == "integer":
                     d["type"] = "number"
->>>>>>> 5895fa53
                 return d
 
             def _ui_in(d: dict):  # assuming old all ui input
