--- conflicted
+++ resolved
@@ -31,7 +31,6 @@
 from polus._plugins._io import IOBase, InputTypes, Version
 from requests.exceptions import HTTPError
 from polus._plugins.PolusComputeSchema import PluginSchema as NewSchema  # new schema
-<<<<<<< HEAD
 from polus._plugins.PolusComputeSchema import PluginUIInput, PluginUIOutput
 
 from polus._plugins._io import (
@@ -40,14 +39,6 @@
     _in_old_to_new,
     _ui_old_to_new,
 )
-=======
-from polus._plugins.PolusComputeSchema import (
-    PluginUIInput,
-    PluginUIOutput
-)
-
-from polus._plugins._io import Version, DuplicateVersionFound, _in_old_to_new, _ui_old_to_new
->>>>>>> 2ab27740
 from polus._plugins._utils import name_cleaner
 
 from copy import deepcopy
@@ -142,7 +133,6 @@
         else:
             return load_plugin(PLUGINS[name][Version(**{"version": version})])
 
-<<<<<<< HEAD
     def load_config(self, config: typing.Union[dict, pathlib.Path]):
         if isinstance(config, pathlib.Path):
             with open(config, "r") as fr:
@@ -151,11 +141,7 @@
             m = config
         else:
             raise TypeError("config must be a dict or a path")
-=======
-    def load_config(self, path: typing.Union[str, pathlib.Path]):
-        with open(path, "r") as fr:
-            m = json.load(fr)
->>>>>>> 2ab27740
+
         _io = m["_io_keys"]
         # m.pop("_io_keys", None)
         cl = m["class"]
@@ -487,17 +473,9 @@
 
         return other.version < self.version
 
-<<<<<<< HEAD
     def __repr__(self) -> str:
         return f"{self.__class__.__name__}(name='{self.name}', version={self.version.version})"
 
-=======
-    
-    def __repr__(self) -> str:
-        return f"{self.__class__.__name__}(name='{self.name}', version={self.version.version})"
-
-
->>>>>>> 2ab27740
 
 class Plugin(WIPPPluginManifest, PluginMethods):
     """Required until json schema is fixed"""
@@ -526,10 +504,6 @@
                 f"The plugin ({self.name}) is missing the author field. This field is not required but should be filled in."
             )
 
-<<<<<<< HEAD
-=======
-
->>>>>>> 2ab27740
     def new_schema(self, hardware_requirements: Optional[dict] = None):
         data = deepcopy(self.manifest)
         return ComputePlugin(
@@ -596,10 +570,6 @@
 
         if _from_old:
 
-<<<<<<< HEAD
-=======
-
->>>>>>> 2ab27740
             def _convert_input(d: dict):
                 d["type"] = _in_old_to_new(d["type"])
                 return d
@@ -612,17 +582,11 @@
                 # assuming format inputs. ___
                 inp = d["key"].split(".")[-1]  # e.g inpDir
                 try:
-<<<<<<< HEAD
                     tp = [x["type"] for x in data["inputs"] if x["name"] == inp][
                         0
                     ]  # get type from i/o
                 except IndexError:
                     tp = "string"  # default to string
-=======
-                    tp = [x["type"] for x in data["inputs"] if x["name"] == inp][0] # get type from i/o
-                except IndexError:
-                    tp = "string" # default to string
->>>>>>> 2ab27740
                 except BaseException:
                     raise
 
@@ -677,10 +641,6 @@
     def __repr__(self) -> str:
         return PluginMethods.__repr__(self)
 
-<<<<<<< HEAD
-=======
-
->>>>>>> 2ab27740
 
 def is_valid_manifest(plugin: dict) -> bool:
     """Validates basic attributes of a plugin manifest.
@@ -738,10 +698,6 @@
         plugin = Plugin(**manifest)  # Old Schema
     return plugin
 
-<<<<<<< HEAD
-
-=======
->>>>>>> 2ab27740
 def validate_manifest(
     manifest: typing.Union[str, dict, pathlib.Path]
 ) -> Union[WIPPPluginManifest, NewSchema]:
@@ -783,13 +739,7 @@
     Returns:
         A Plugin object populated with information from the plugin manifest.
     """
-<<<<<<< HEAD
     plugin = validate_manifest(manifest)
-=======
-    plugin = validate_manifest(
-        manifest
-    )
->>>>>>> 2ab27740
     plugin_name = name_cleaner(plugin.name)
 
     # Get Major/Minor/Patch versions
@@ -809,11 +759,8 @@
     # Refresh plugins list if refresh = True
     if refresh:
         plugins.refresh()
-<<<<<<< HEAD
     return plugin
-=======
-    return plugin 
->>>>>>> 2ab27740
+
 
 
 def add_plugin(
