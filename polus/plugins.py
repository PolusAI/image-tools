import pathlib
import json
import typing
import logging
import enum
import re
import pprint
import os
import uuid
import signal
import random
import pydantic
import requests
import xmltodict
from urllib.parse import urlparse, urljoin
from tqdm import tqdm
import fsspec

from typing import Union, Optional
from python_on_whales import docker

from pydantic import BaseModel, Extra, errors, validator
from pydantic.error_wrappers import ValidationError
import github
from polus._plugins._plugin_model import Input as WippInput
from polus._plugins._plugin_model import Output as WippOutput
from polus._plugins._plugin_model import WIPPPluginManifest
from polus._plugins._registry import (
    _generate_query,
    _to_xml,
    FailedToPublish,
    MissingUserInfo,
)
from requests.exceptions import HTTPError
from polus._plugins.PolusComputeSchema import PluginSchema as NewSchema  # new schema
from polus._plugins.PolusComputeSchema import (
    PluginUIInput,
    PluginUIOutput,
    PluginHardwareRequirements,
)
from polus._plugins._io import IOBase, InputTypes, Version
from copy import deepcopy
<<<<<<< HEAD
=======

>>>>>>> 5895fa53

"""
Set up logging for the module
"""
logging.basicConfig(
    format="%(asctime)s - %(name)-8s - %(levelname)-8s - %(message)s",
    datefmt="%d-%b-%y %H:%M:%S",
)
logger = logging.getLogger("polus.plugins")
logger.setLevel(logging.INFO)


class IOKeyError(Exception):
    pass


"""
Initialize the Github interface
"""


def init_github(auth=None):

    if auth is None:

        # Try to get an auth key from an environment variable
        auth = os.environ.get("GITHUB_AUTH", None)

        if auth is None:
            gh = github.Github()
            logger.warning("Initialized Github connection with no user token.")
            return gh
        else:
            logger.debug("Found auth token in GITHUB_AUTH environment variable.")

    else:
        logger.debug("Github auth token supplied as input.")

    gh = github.Github(login_or_token=auth)
    logger.debug(
        f"Initialized Github connection with token for user: {gh.get_user().login}"
    )

    return gh


"""
Plugin Fetcher Class
"""
PLUGINS = {}
VERSIONS = {}


class _Plugins(object):
    def __getattribute__(cls, name):
        if name in PLUGINS.keys():
            return PLUGINS[name].copy()
        return object.__getattribute__(cls, name)

    def __len__(self):
        return len(self.list)

    def __repr__(self):
        return pprint.pformat(self.list)

    @property
    def list(self):
        output = list(PLUGINS.keys())
        output.sort()
        return output

    def get_plugin(self, name: str, version: typing.Optional[str] = None):
        """Returns a plugin object.

        Return a plugin object with the option to specify a version. The specified version's manifest must exist in manifests folder.

        Args:
            name: Name of the plugin.
            version: Optional version of the plugin, must follow semver.

        Returns:
            Plugin object
        """
        if version is None:
            return getattr(self, name)
        else:
            return submit_plugin(VERSIONS[name][version])

    def load_config(self, path: typing.Union[str, pathlib.Path]):
        with open(path, "r") as fr:
            m = json.load(fr)
        _io = m["_io_keys"]
        m.pop("_io_keys", None)
        cl = m["class"]
        m.pop("class", None)
        if cl == "NewPlugin":
            pl = ComputePlugin(_uuid=False, **m)
        elif cl == "OldPlugin":
            pl = Plugin(_uuid=False, **m)
        else:
            raise ValueError("Invalid value of class")
        for k, v in _io.items():
            val = v["value"]
            if val:  # exclude those values not set
                setattr(pl, k, val)
        return pl

    def refresh(self, force: bool = False):
        """Refresh the plugin list

        This should be optimized, since it will become noticeably slow when
        there are many plugins.
        """

        organizations = list(PLUGIN_DIR.iterdir())

        for org in organizations:

            if org.is_file():
                continue

            for file in org.iterdir():

                with open(file, "r") as fr:
                    plugin = submit_plugin(json.load(fr))

                # Add version and path to VERSIONS
                if plugin.__class__.__name__ not in VERSIONS.keys():
                    VERSIONS[plugin.__class__.__name__] = {}

                VERSIONS[plugin.__class__.__name__][plugin.version.version] = file

                if not force:
                    # Create the entry if it doesn't exist
                    if plugin.__class__.__name__ not in PLUGINS.keys():
                        PLUGINS[plugin.__class__.__name__] = plugin

                    # If the entry exists, update it if the current version is newer
                    elif PLUGINS[plugin.__class__.__name__] < plugin:
                        PLUGINS[plugin.__class__.__name__] = plugin

                    # Add the current version to the list of available versions
                    if (
                        plugin.version
                        not in PLUGINS[plugin.__class__.__name__].versions
                    ):
                        PLUGINS[plugin.__class__.__name__].versions.append(
                            plugin.version
                        )
                else:  # if Force. All plugins are rewritten
                    PLUGINS[plugin.__class__.__name__] = plugin

                    # Add the current version to the list of available versions
                    if (
                        plugin.version
                        not in PLUGINS[plugin.__class__.__name__].versions
                    ):
                        PLUGINS[plugin.__class__.__name__].versions.append(
                            plugin.version
                        )


plugins = _Plugins()
get_plugin = plugins.get_plugin
load_config = plugins.load_config

"""
Paths and Fields
"""
# Location to store any discovered plugin manifests
PLUGIN_DIR = pathlib.Path(__file__).parent.joinpath("manifests")

# Fields that must be in a plugin manifest
REQUIRED_FIELDS = [
    "name",
    "version",
    "description",
    "author",
    "containerId",
    "inputs",
    "outputs",
    "ui",
]


class OutputTypes(str, enum.Enum):
    """This is needed until the json schema is updated"""

    collection = "collection"
    pyramid = "pyramid"
    csvCollection = "csvCollection"
    genericData = "genericData"
    stitchingVector = "stitchingVector"
    notebook = "notebook"
    tensorflowModel = "tensorflowModel"
    tensorboardLogs = "tensorboardLogs"
    pyramidAnnotation = "pyramidAnnotation"

    @classmethod
    def list(cls):
        return list(map(lambda c: c.value, cls))


""" Plugin and Input/Output Classes """


class Output(WippOutput, IOBase):
    """Required until JSON schema is fixed"""

    type: OutputTypes


class Input(WippInput, IOBase):
    """Required until JSON schema is fixed"""

    type: InputTypes

    def __init__(self, **data):

        super().__init__(**data)

        if self.description is None:
            logger.warning(
                f"The input ({self.name}) is missing the description field. This field is not required but should be filled in."
            )


# class RunSettings(object):

#     gpu: typing.Union[int, typing.List[int], None] = -1
#     gpu: typing.Union[int, None] = -1
#     mem: int = -1


class PluginMethods:
    @property
    def organization(self):
        return self.containerId.split("/")[0]

    def run(
        self,
        gpus: Union[None, str, int] = "all",
        **kwargs,
    ):

        inp_dirs = []
        out_dirs = []

        for i in self.inputs:
            if isinstance(i.value, pathlib.Path):
                inp_dirs.append(str(i.value))

        for o in self.outputs:
            if isinstance(o.value, pathlib.Path):
                out_dirs.append(str(o.value))

        inp_dirs_dict = {x: f"/data/inputs/input{n}" for (n, x) in enumerate(inp_dirs)}
        out_dirs_dict = {
            x: f"/data/outputs/output{n}" for (n, x) in enumerate(out_dirs)
        }

        mnts_in = [
            [f"type=bind,source={k},target={v},readonly"]  # must be a list of lists
            for (k, v) in inp_dirs_dict.items()
        ]
        mnts_out = [
            [f"type=bind,source={k},target={v}"]  # must be a list of lists
            for (k, v) in out_dirs_dict.items()
        ]

        mnts = mnts_in + mnts_out
        args = []

        for i in self.inputs:
            if i.value:  # do not include those with value=None
                i._validate()
                args.append(f"--{i.name}")

                if isinstance(i.value, pathlib.Path):
                    args.append(inp_dirs_dict[str(i.value)])

                elif isinstance(i.value, enum.Enum):
                    args.append(str(i.value._name_))

                else:
                    args.append(str(i.value))

        for o in self.outputs:
            if o.value:  # do not include those with value=None
                o._validate()
                args.append(f"--{o.name}")

                if isinstance(o.value, pathlib.Path):
                    args.append(out_dirs_dict[str(o.value)])

                elif isinstance(o.value, enum.Enum):
                    args.append(str(o.value._name_))

                else:
                    args.append(str(o.value))

        container_name = f"polus{random.randint(10, 99)}"

        def sig(
            signal, frame
        ):  # signal handler to kill container when KeyboardInterrupt
            print(f"Exiting container {container_name}")
            docker.kill(container_name)

        signal.signal(
            signal.SIGINT, sig
        )  # make of sig the handler for KeyboardInterrupt
        if gpus is None:
            logger.info(
                "Running container without GPU. %s version %s"
                % (self.__class__.__name__, self.version.version)
            )
            d = docker.run(
                self.containerId,
                args,
                name=container_name,
                remove=True,
                mounts=mnts,
                **kwargs,
            )
            print(d)
        else:
            logger.info(
                "Running container with GPU: --gpus %s. %s version %s"
                % (gpus, self.__class__.__name__, self.version.version)
            )
            d = docker.run(
                self.containerId,
                args,
                gpus=gpus,
                name=container_name,
                remove=True,
                mounts=mnts,
                **kwargs,
            )
            print(d)

    @property
    def manifest(self):
        return json.loads(self.json(exclude={"_io_keys"}))

    def __getattribute__(self, name):
        if name != "_io_keys" and hasattr(self, "_io_keys"):
            if name in self._io_keys:
                value = self._io_keys[name].value
                if isinstance(value, enum.Enum):
                    value = value.name
                return value

        return super().__getattribute__(name)

    def __setattr__(self, name, value):
        if name == "_fs":
            if not issubclass(type(value), fsspec.spec.AbstractFileSystem):
                raise ValueError("_fs must be an fsspec FileSystem")
            else:
                for i in self.inputs:
                    i._fs = value
                for o in self.outputs:
                    o._fs = value
                return

        elif name != "_io_keys" and hasattr(self, "_io_keys"):
            if name in self._io_keys:
                logger.debug(
                    "Value of %s in %s set to %s"
                    % (name, self.__class__.__name__, value)
                )
                self._io_keys[name].value = value
                return
            else:
                raise IOKeyError(
                    "Attempting to set %s in %s but %s is not a valid I/O parameter"
                    % (name, self.__class__.__name__, name)
                )

        super().__setattr__(name, value)

    def __lt__(self, other):

        return self.version < other.version

    def __gt__(self, other):

        return other.version < self.version


class Plugin(WIPPPluginManifest, PluginMethods):
    """Required until json schema is fixed"""

    version: Version
    inputs: typing.List[Input]
    outputs: typing.List[Output]
    versions: typing.List[Version] = []
    id: uuid.UUID

    class Config:
        extra = Extra.allow
        allow_mutation = False

    def __init__(self, _uuid: bool = True, **data):

        if _uuid:
            data["id"] = uuid.uuid4()
        else:
            data["id"] = uuid.UUID(data["id"])

        super().__init__(**data)

        self.Config.allow_mutation = True
        self._io_keys = {i.name: i for i in self.inputs}
        self._io_keys.update({o.name: o for o in self.outputs})

        if self.author == "":
            logger.warning(
                f"The plugin ({self.name}) is missing the author field. This field is not required but should be filled in."
            )

<<<<<<< HEAD
=======
    @property
    def manifest(self):
        return json.loads(self.json(exclude={"_io_keys"}))

>>>>>>> 5895fa53
    @validator("version", pre=True)
    def cast_version(cls, value):
        if isinstance(value, dict):  # if init from a Version object
            value = value["version"]
        return Version(version=value)

    def new_schema(self, hardware_requirements: Optional[dict] = None):
        data = deepcopy(self.manifest)
        return ComputePlugin(
            hardware_requirements=hardware_requirements, _from_old=True, **data
        )

    def save_manifest(
        self,
        path: typing.Union[str, pathlib.Path],
        hardware_requirements: Optional[dict] = None,
        indent: int = 4,
        old: bool = False,
    ):
        if not old:
            with open(path, "w") as fw:
                d = self.new_schema(hardware_requirements=hardware_requirements).json()
                d = json.loads(d)
                json.dump(
                    d,
                    fw,
                    indent=indent,
                )
        else:
            with open(path, "w") as fw:
                d = self.manifest
                json.dump(
                    d,
                    fw,
                    indent=indent,
                )

        logger.debug("Saved manifest to %s" % (path))

    def __setattr__(self, name, value):
        PluginMethods.__setattr__(self, name, value)

    @property
    def _config_file(self):
        m = json.loads(self.json())
        m["class"] = "OldPlugin"
        for x in m["inputs"]:
            x["value"] = None
        return m

    def save_config(self, path: typing.Union[str, pathlib.Path]):
        with open(path, "w") as fw:
            json.dump(self._config_file, fw, indent=4)
        logger.debug("Saved config to %s" % (path))


class ComputePlugin(NewSchema, PluginMethods):
    class Config:
        extra = Extra.allow
        allow_mutation = False

    @validator("version", pre=True)
    def cast_version(cls, value):
        if isinstance(value, dict):  # if init from a Version object
            value = value["version"]

        return Version(version=value)

    def __init__(
        self,
        hardware_requirements: Optional[dict] = None,
        _from_old: bool = False,
        _uuid: bool = True,
        **data,
    ):

        if _uuid:
            data["id"] = uuid.uuid4()
        else:
            data["id"] = uuid.UUID(data["id"])

        if _from_old:
            type_dict = {
                "path": "text",
                "string": "text",
                "boolean": "checkbox",
                "number": "number",
                "array": "text",
                "integer": "number",
            }

            def _clean(d: dict):
                rg = re.compile("Dir")
                if d["type"] == "collection":
                    d["type"] = "path"
                elif bool(rg.search(d["name"])):
                    d["type"] = "path"
                elif d["type"] == "enum":
                    d["type"] = "string"
                elif d["type"] == "integer":
                    d["type"] = "number"
                return d

            def _ui_in(d: dict):  # assuming old all ui input
                # assuming format inputs. ___
                inp = d["key"].split(".")[-1]  # e.g inpDir
                try:
                    tp = [x["type"] for x in data["inputs"] if x["name"] == inp][0]
                except IndexError:
                    tp = "string"
                except BaseException:
                    raise

                d["type"] = type_dict[tp]
                return PluginUIInput(**d)

            def _ui_out(d: dict):
                nd = deepcopy(d)
                nd["name"] = "outputs." + nd["name"]
                nd["type"] = type_dict[nd["type"]]
                return PluginUIOutput(**nd)

            data["inputs"] = [_clean(x) for x in data["inputs"]]
            data["outputs"] = [_clean(x) for x in data["outputs"]]
            data["pluginHardwareRequirements"] = {}
            data["ui"] = [_ui_in(x) for x in data["ui"]]  # inputs
            data["ui"].extend([_ui_out(x) for x in data["outputs"]])  # outputs

        if hardware_requirements:
            for k, v in hardware_requirements.items():
                data["pluginHardwareRequirements"][k] = v

        super().__init__(**data)
        self.Config.allow_mutation = True
        self._io_keys = {i.name: i for i in self.inputs}
        self._io_keys.update({o.name: o for o in self.outputs})

        if self.author == "":
            logger.warning(
                f"The plugin ({self.name}) is missing the author field. This field is not required but should be filled in."
            )

    @property
    def _config_file(self):
        m = json.loads(self.json())
        m["class"] = "NewPlugin"
        for x in m["inputs"]:
            x["value"] = None
        return m

<<<<<<< HEAD
=======
    @property
    def manifest(self):
        m = json.loads(self.json(exclude={"_io_keys"}))
        return m

>>>>>>> 5895fa53
    def __setattr__(self, name, value):
        PluginMethods.__setattr__(self, name, value)

    def save_config(self, path: typing.Union[str, pathlib.Path]):
        with open(path, "w") as fw:
            json.dump(self._config_file, fw, indent=4)
        logger.debug("Saved config to %s" % (path))

    def save_manifest(self, path: typing.Union[str, pathlib.Path]):
        with open(path, "w") as fw:
            json.dump(self.manifest, fw, indent=4)
        logger.debug("Saved manifest to %s" % (path))


def is_valid_manifest(plugin: dict) -> bool:
    """Validates basic attributes of a plugin manifest.

    Args:
        plugin: A parsed plugin json file

    Returns:
        True if the plugin has the minimal json fields
    """

    fields = list(plugin.keys())

    try:
        for field in REQUIRED_FIELDS:
            assert field in fields, f"Missing json field, {field}, in plugin manifest."
    except AssertionError:
        return False

    return True


def submit_plugin(
    manifest: typing.Union[str, dict, pathlib.Path],
    refresh: bool = False,
) -> Union[Plugin, ComputePlugin]:
    """Parses a plugin and returns a Plugin object.

    This function accepts a plugin manifest as a string, a dictionary (parsed
    json), or a pathlib.Path object pointed at a plugin manifest.

    Args:
        manifest:
        A plugin manifest. It can be a url, a dictionary,
        a path to a JSON file or a string that can be parsed as a dictionary

    Returns:
        A Plugin object populated with information from the plugin manifest.
    """

    """ Convert to dictionary if pathlib.Path or str, validate manifest """
    if isinstance(manifest, pathlib.Path):
        assert (
            manifest.suffix == ".json"
        ), "Plugin manifest must be a json file with .json extension."

        with open(manifest, "r") as fr:
            manifest = json.load(fr)

    elif isinstance(manifest, str):
        if urlparse(manifest).netloc == "":
            manifest = json.loads(manifest)
        else:
            manifest = requests.get(manifest).json()
    if not isinstance(manifest, dict):
        raise ValueError("invalid manifest")

    """Create a Plugin subclass"""
    replace_chars = "()<>-_"
    plugin_name = manifest["name"]
    for char in replace_chars:
        plugin_name = plugin_name.replace(char, " ")
    plugin_name = plugin_name.title().replace(" ", "").replace("/", "_")
    if "pluginHardwareRequirements" in manifest:
        plugin = ComputePlugin(**manifest)
    else:
        plugin_class = type(plugin_name, (Plugin,), {})
        # Parse the manifest
        plugin = plugin_class(**manifest)

    # Get Major/Minor/Patch versions
    out_name = (
        plugin_name
        + f"_M{plugin.version.major}m{plugin.version.minor}p{plugin.version.patch}.json"
    )

    # Save the manifest if it doesn't already exist in the database
    org_path = PLUGIN_DIR.joinpath(plugin.organization.lower())
    org_path.mkdir(exist_ok=True, parents=True)
    if not org_path.joinpath(out_name).exists():
        with open(org_path.joinpath(out_name), "w") as fw:
            json.dump(manifest, fw, indent=4)

    # Refresh plugins list if refresh = True
    if refresh:
        plugins.refresh()

    # Return in case additional QA checks should be made
    return plugin


def add_plugin(
    user: str,
    branch: str,
    plugin: str,
    repo: str = "polus-plugins",
    manifest_name: str = "plugin.json",
):
    """Add plugin from GitHub.

    This function adds a plugin hosted on GitHub and returns a Plugin object.

    Args:
        user: GitHub username
        branch: GitHub branch
        plugin: Plugin's name
        repo: Name of GitHub repository, default is `polus-plugins`
        manifest_name: Name of manifest file, default is `plugin.json`

    Returns:
        A Plugin object populated with information from the plugin manifest.
    """
    l = [user, repo, branch, plugin, manifest_name]
    u = "/".join(l)
    url = urljoin("https://raw.githubusercontent.com", u)
    logger.info("Adding %s" % url)
    return submit_plugin(url, refresh=True)


def scrape_manifests(
    repo: typing.Union[str, github.Repository.Repository],
    gh: github.Github,
    min_depth: int = 1,
    max_depth: typing.Optional[int] = None,
    return_invalid: bool = False,
) -> typing.Union[list, typing.Tuple[list, list]]:

    if max_depth is None:
        max_depth = min_depth
        min_depth = 0

    assert max_depth >= min_depth, "max_depth is smaller than min_depth"

    if isinstance(repo, str):
        repo = gh.get_repo(repo)

    contents = list(repo.get_contents(""))
    next_contents = []
    valid_manifests = []
    invalid_manifests = []

    for d in range(0, max_depth):

        for content in tqdm(contents, desc=f"{repo.full_name}: {d}"):

            if content.type == "dir":
                next_contents.extend(repo.get_contents(content.path))
            elif content.name.endswith(".json"):
                if d >= min_depth:
                    manifest = json.loads(content.decoded_content)
                    if is_valid_manifest(manifest):
                        valid_manifests.append(manifest)
                    else:
                        invalid_manifests.append(manifest)

        contents = next_contents.copy()
        next_contents = []

    if return_invalid:
        return valid_manifests, invalid_manifests
    else:
        return valid_manifests


def _error_log(val_err, manifest, fct):

    report = []

    for err in val_err.args[0]:
        if isinstance(err, list):
            err = err[0]

        if isinstance(err, AssertionError):
            report.append(
                "The plugin ({}) failed an assertion check: {}".format(
                    manifest["name"], err.args[0]
                )
            )
            logger.critical(f"{fct}: {report[-1]}")
        elif isinstance(err.exc, errors.MissingError):
            report.append(
                "The plugin ({}) is missing fields: {}".format(
                    manifest["name"], err.loc_tuple()
                )
            )
            logger.critical(f"{fct}: {report[-1]}")
        elif errors.ExtraError:
            if err.loc_tuple()[0] in ["inputs", "outputs", "ui"]:
                report.append(
                    "The plugin ({}) had unexpected values in the {} ({}): {}".format(
                        manifest["name"],
                        err.loc_tuple()[0],
                        manifest[err.loc_tuple()[0]][err.loc_tuple()[1]]["name"],
                        err.exc.args[0][0].loc_tuple(),
                    )
                )
            else:
                report.append(
                    "The plugin ({}) had an error: {}".format(
                        manifest["name"], err.exc.args[0][0]
                    )
                )
            logger.critical(f"{fct}: {report[-1]}")
        else:
            logger.warning(
                "{}: Uncaught manifest Error in ({}): {}".format(
                    fct,
                    manifest["name"],
                    str(val_err).replace("\n", ", ").replace("  ", " "),
                )
            )


def update_polus_plugins(
    gh_auth: typing.Optional[str] = None, min_depth: int = 2, max_depth: int = 3
):

    logger.info("Updating polus plugins.")
    # Get all manifests
    valid, invalid = scrape_manifests(
        "polusai/polus-plugins", init_github(gh_auth), min_depth, max_depth, True
    )
    manifests = valid.copy()
    manifests.extend(invalid)
    logger.info("Submitting %s plugins." % len(manifests))

    for manifest in manifests:

        try:
            plugin = submit_plugin(manifest)

            """ Parsing checks specific to polus-plugins """
            error_list = []

            # Check that plugin version matches container version tag
            container_name, version = tuple(plugin.containerId.split(":"))
            version = Version(version=version)
            organization, container_name = tuple(container_name.split("/"))
            try:
                assert (
                    plugin.version == version
                ), f"containerId version ({version}) does not match plugin version ({plugin.version})"
            except AssertionError as err:
                error_list.append(err)

            # Check to see that the plugin is registered to Labshare
            try:
                assert organization in [
                    "polusai",
                    "labshare",
                ], "All polus plugin containers must be under the Labshare organization."
            except AssertionError as err:
                error_list.append(err)

            # Checks for container name, they are somewhat related to our
            # Jenkins build
            try:
                assert container_name.startswith(
                    "polus"
                ), "containerId name must begin with polus-"
            except AssertionError as err:
                error_list.append(err)

            try:
                assert container_name.endswith(
                    "plugin"
                ), "containerId name must end with -plugin"
            except AssertionError as err:
                error_list.append(err)

            if len(error_list) > 0:
                raise ValidationError(error_list, plugin.__class__)

        except ValidationError as val_err:
            _error_log(val_err, manifest, "update_polus_plugins")


def update_nist_plugins(gh_auth: typing.Optional[str] = None):

    # Parse README links
    gh = init_github(gh_auth)
    repo = gh.get_repo("usnistgov/WIPP")
    contents = repo.get_contents("plugins")
    readme = [r for r in contents if r.name == "README.md"][0]
    pattern = re.compile(
        r"\[manifest\]\((https?:\/\/(www\.)?[-a-zA-Z0-9@:%._\+~#=]{1,256}\.[a-zA-Z0-9()]{1,6}\b([-a-zA-Z0-9()@:%_\+.~#?&//=]*))\)"
    )
    matches = pattern.findall(str(readme.decoded_content))
    logger.info("Updating NIST plugins.")
    for match in tqdm(matches, desc="NIST Manifests"):
        url_parts = match[0].split("/")[3:]
        plugin_repo = gh.get_repo("/".join(url_parts[:2]))
        manifest = json.loads(
            plugin_repo.get_contents("/".join(url_parts[4:])).decoded_content
        )

        try:
            submit_plugin(manifest)

        except ValidationError as val_err:
            _error_log(val_err, manifest, "update_nist_plugins")


class WippPluginRegistry:
    """Class that contains methods to interact with the REST API of WIPP Registry."""

    def __init__(
        self,
        username: Optional[str] = None,
        password: Optional[str] = None,
        registry_url: str = "https://wipp-registry.ci.aws.labshare.org",
    ):

        self.registry_url = registry_url
        self.username = username
        self.password = password

    def _parse_xml(xml: str):
        """Returns dictionary of Plugin Manifest. If error, returns None."""
        d = xmltodict.parse(xml)["Resource"]["role"]["PluginManifest"][
            "PluginManifestContent"
        ]["#text"]
        try:
            return json.loads(d)
        except:
            e = eval(d)
            if isinstance(e, dict):
                return e
            else:
                return None

    def update_plugins(self):
        url = self.registry_url + "/rest/data/query/"
        headers = {"Content-type": "application/json"}
        data = '{"query": {"$or":[{"Resource.role.type":"Plugin"},{"Resource.role.type.#text":"Plugin"}]}}'
        if self.username and self.password:
            r = requests.post(
                url, headers=headers, data=data, auth=(self.username, self.password)
            )  # authenticated request
        else:
            r = requests.post(url, headers=headers, data=data)
        valid, invalid = 0, {}

        for r in tqdm(r.json()["results"], desc="Updating Plugins from WIPP"):
            try:
                manifest = WippPluginRegistry._parse_xml(r["xml_content"])
                plugin = submit_plugin(manifest)
                valid += 1
            except BaseException as err:
                invalid.update({r["title"]: err.args[0]})

            finally:
                if len(invalid) > 0:
                    self.invalid = invalid
                    logger.debug(
                        "Submitted %s plugins successfully. See WippPluginRegistry.invalid to check errors in unsubmitted plugins"
                        % (valid)
                    )
                logger.debug("Submitted %s plugins successfully." % (valid))
                plugins.refresh()

    def query(
        self,
        title: Optional[str] = None,
        version: Optional[str] = None,
        title_contains: Optional[str] = None,
        contains: Optional[str] = None,
        query_all: bool = False,
        advanced: bool = False,
        query: Optional[str] = None,
        verify: bool = True,
    ):
        """Query Plugins in WIPP Registry.

        This function executes queries for Plugins in the WIPP Registry.

        Args:
            title:
                title of the plugin to query.
                Example: "OME Tiled Tiff Converter"
            version:
                version of the plugins to query.
                Must follow semantic versioning. Example: "1.1.0"
            title_contains:
                keyword that must be part of the title of plugins to query.
                Example: "Converter" will return all plugins with the word "Converter" in their title
            contains:
                keyword that must be part of the description of plugins to query.
                Example: "bioformats" will return all plugins with the word "bioformats" in their description
            query_all: if True it will override any other parameter and will return all plugins
            advanced:
                if True it will override any other parameter.
                `query` must be included
            query: query to execute. This query must be in MongoDB format

            verify: SSL verification. Default is `True`


        Returns:
            An array of the manifests of the Plugins returned by the query.
        """

        url = self.registry_url + "/rest/data/query/"
        headers = {"Content-type": "application/json"}
        query = _generate_query(
            title, version, title_contains, contains, query_all, advanced, query
        )

        data = '{"query": %s}' % str(query).replace("'", '"')

        if self.username and self.password:
            r = requests.post(
                url,
                headers=headers,
                data=data,
                auth=(self.username, self.password),
                verify=verify,
            )  # authenticated request
        else:
            r = requests.post(url, headers=headers, data=data, verify=verify)
        return [
            WippPluginRegistry._parse_xml(x["xml_content"]) for x in r.json()["results"]
        ]

    def get_current_schema(
        self,
        verify: bool = True,
    ):
        """Return current schema in WIPP"""
        r = requests.get(
            urljoin(
                self.registry_url,
                "rest/template-version-manager/global/?title=res-md.xsd",
            ),
            verify=verify,
        )
        if r.ok:
            return r.json()[0]["current"]
        else:
            r.raise_for_status()

    def upload(
        self,
        plugin: Plugin,
        author: Optional[str] = None,
        email: Optional[str] = None,
        publish: bool = True,
        verify: bool = True,
    ):
        """Upload Plugin to WIPP Registry.

        This function uploads a Plugin object to the WIPP Registry.
        Author name and email to be passed to the Plugin object
        information on the WIPP Registry are taken from the value
        of the field `author` in the `Plugin` manifest. That is,
        the first email and the first name (first and last) will
        be passed. The value of these two fields can be overridden
        by specifying them in the arguments.

        Args:
            plugin:
                Plugin to be uploaded
            author:
                Optional `str` to override author name
            email:
                Optional `str` to override email
            publish:
                If `False`, Plugin will not be published to the public
                workspace. It will be visible only to the user uploading
                it. Default is `True`
            verify: SSL verification. Default is `True`

        Returns:
            A message indicating a successful upload.
        """
        manifest = plugin.manifest

        xml_content = _to_xml(manifest, author, email)

        schema_id = self.get_current_schema()

        data = {
            "title": manifest["name"],
            "template": schema_id,
            "xml_content": xml_content,
        }

        url = self.registry_url + "/rest/data/"
        headers = {"Content-type": "application/json"}
        if self.username and self.password:
            r = requests.post(
                url,
                headers=headers,
                data=json.dumps(data),
                auth=(self.username, self.password),
                verify=verify,
            )  # authenticated request
        else:
            raise MissingUserInfo("The registry connection must be authenticated.")

        response_code = r.status_code

        if response_code != 201:
            print(
                "Error uploading file (%s), code %s"
                % (data["title"], str(response_code))
            )
            r.raise_for_status()
        if publish:
            _id = r.json()["id"]
            _purl = url + _id + "/publish/"
            r2 = requests.patch(
                _purl,
                headers=headers,
                auth=(self.username, self.password),
                verify=verify,
            )
            try:
                r2.raise_for_status()
            except HTTPError as err:
                raise FailedToPublish(
                    "Failed to publish %s with id %s" % (data["title"], _id)
                ) from err

        return "Successfully uploaded %s" % data["title"]

    def get_resource_by_pid(self, pid, verify: bool = True):
        """Return current resource."""
        response = requests.get(pid, verify=verify)
        return response.json()

    def patch_resource(
        self,
        pid,
        version,
        verify: bool = True,
    ):
        """Patch resource."""
        # Get current version of the resource
        current_resource = self.get_resource_by_pid(pid, verify)

        data = {
            "version": version,
        }
        response = requests.patch(
            urljoin(self.registry_url, "rest/data/" + data["id"]),
            data,
            auth=(self.username, self.password),
            verify=verify,
        )
        response_code = response.status_code

        if response_code != 200:
            print(
                "Error publishing data (%s), code %s"
                % (data["title"], str(response_code))
            )
            response.raise_for_status()


# def _update_schema(gh_auth: typing.Optional[str] = None):

#     gh = init_github(gh_auth)
#     repo = gh.get_repo("usnistgov/WIPP-Plugins-base-templates")

#     content = repo.get_content(
#         "plugin-manifest/schema/wipp-plugin-manifest-schema.json"
#     )
plugins.WippPluginRegistry = WippPluginRegistry
_Plugins().refresh()  # calls the refresh method when library is imported<|MERGE_RESOLUTION|>--- conflicted
+++ resolved
@@ -40,10 +40,6 @@
 )
 from polus._plugins._io import IOBase, InputTypes, Version
 from copy import deepcopy
-<<<<<<< HEAD
-=======
-
->>>>>>> 5895fa53
 
 """
 Set up logging for the module
@@ -467,13 +463,6 @@
                 f"The plugin ({self.name}) is missing the author field. This field is not required but should be filled in."
             )
 
-<<<<<<< HEAD
-=======
-    @property
-    def manifest(self):
-        return json.loads(self.json(exclude={"_io_keys"}))
-
->>>>>>> 5895fa53
     @validator("version", pre=True)
     def cast_version(cls, value):
         if isinstance(value, dict):  # if init from a Version object
@@ -624,14 +613,7 @@
             x["value"] = None
         return m
 
-<<<<<<< HEAD
-=======
-    @property
-    def manifest(self):
-        m = json.loads(self.json(exclude={"_io_keys"}))
-        return m
-
->>>>>>> 5895fa53
+
     def __setattr__(self, name, value):
         PluginMethods.__setattr__(self, name, value)
 
