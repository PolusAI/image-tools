import pathlib
import json
from tkinter import E
import typing
import logging
import enum
import re
import pprint
import os
from os.path import basename
import uuid
import signal
import random
import requests
import xmltodict
from urllib.parse import urlparse, urljoin
from tqdm import tqdm

from typing import Union, Optional
from python_on_whales import docker

from pydantic import BaseModel, Extra, errors, validator
from pydantic.error_wrappers import ValidationError
import github
from polus._plugins._plugin_model import Input as WippInput
from polus._plugins._plugin_model import Output as WippOutput
from polus._plugins._plugin_model import WIPPPluginManifest
<<<<<<< HEAD
from polus._plugins._registry import _generate_query
=======
from polus._plugins._registry import (
    _generate_query,
    _to_xml,
    FailedToPublish,
    MissingUserInfo,
)
from requests.exceptions import HTTPError
>>>>>>> 9c7223b7

"""
Set up logging for the module
"""
logging.basicConfig(
    format="%(asctime)s - %(name)-8s - %(levelname)-8s - %(message)s",
    datefmt="%d-%b-%y %H:%M:%S",
)
logger = logging.getLogger("polus.plugins")
logger.setLevel(logging.INFO)


class IOKeyError(Exception):
    pass


"""
Initialize the Github interface
"""


def init_github(auth=None):

    if auth is None:

        # Try to get an auth key from an environment variable
        auth = os.environ.get("GITHUB_AUTH", None)

        if auth is None:
            gh = github.Github()
            logger.warning("Initialized Github connection with no user token.")
            return gh
        else:
            logger.debug("Found auth token in GITHUB_AUTH environment variable.")

    else:
        logger.debug("Github auth token supplied as input.")

    gh = github.Github(login_or_token=auth)
    logger.debug(
        f"Initialized Github connection with token for user: {gh.get_user().login}"
    )

    return gh


"""
Plugin Fetcher Class
"""
PLUGINS = {}
VERSIONS = {}


class _Plugins(object):
    def __getattribute__(cls, name):
        if name in PLUGINS.keys():
            return PLUGINS[name].copy()
        return object.__getattribute__(cls, name)

    def __len__(self):
        return len(self.list)

    def __repr__(self):
        return pprint.pformat(self.list)

    @property
    def list(self):
        output = list(PLUGINS.keys())
        output.sort()
        return output

    def get_plugin(self, name: str, version: typing.Optional[str] = None):
        """Returns a plugin object.

        Return a plugin object with the option to specify a version. The specified version's manifest must exist in manifests folder.

        Args:
            name: Name of the plugin.
            version: Optional version of the plugin, must follow semver.

        Returns:
            Plugin object
        """
        if version is None:
            return getattr(self, name)
        else:
            return submit_plugin(VERSIONS[name][version])

    def refresh(self, force: bool = False):
        """Refresh the plugin list

        This should be optimized, since it will become noticeably slow when
        there are many plugins.
        """

        organizations = list(PLUGIN_DIR.iterdir())

        for org in organizations:

            if org.is_file():
                continue

            for file in org.iterdir():

                with open(file, "r") as fr:
                    plugin = submit_plugin(json.load(fr))

                # Add version and path to VERSIONS
                if plugin.__class__.__name__ not in VERSIONS.keys():
                    VERSIONS[plugin.__class__.__name__] = {}

                VERSIONS[plugin.__class__.__name__][plugin.version.version] = file

                if not force:
                    # Create the entry if it doesn't exist
                    if plugin.__class__.__name__ not in PLUGINS.keys():
                        PLUGINS[plugin.__class__.__name__] = plugin

                    # If the entry exists, update it if the current version is newer
                    elif PLUGINS[plugin.__class__.__name__] < plugin:
                        PLUGINS[plugin.__class__.__name__] = plugin

                    # Add the current version to the list of available versions
                    if (
                        plugin.version
                        not in PLUGINS[plugin.__class__.__name__].versions
                    ):
                        PLUGINS[plugin.__class__.__name__].versions.append(
                            plugin.version
                        )
                else:  # if Force. All plugins are rewritten
                    PLUGINS[plugin.__class__.__name__] = plugin

                    # Add the current version to the list of available versions
                    if (
                        plugin.version
                        not in PLUGINS[plugin.__class__.__name__].versions
                    ):
                        PLUGINS[plugin.__class__.__name__].versions.append(
                            plugin.version
                        )


plugins = _Plugins()
get_plugin = plugins.get_plugin

"""
Paths and Fields
"""
# Location to store any discovered plugin manifests
PLUGIN_DIR = pathlib.Path(__file__).parent.joinpath("manifests")

# Fields that must be in a plugin manifest
REQUIRED_FIELDS = [
    "name",
    "version",
    "description",
    "author",
    "containerId",
    "inputs",
    "outputs",
    "ui",
]

"""
Enums for validating plugin input, output, and ui components
"""
WIPP_TYPES = {
    "collection": pathlib.Path,
    "pyramid": pathlib.Path,
    "csvCollection": pathlib.Path,
    "genericData": pathlib.Path,
    "stitchingVector": pathlib.Path,
    "notebook": pathlib.Path,
    "tensorflowModel": pathlib.Path,
    "tensorboardLogs": pathlib.Path,
    "pyramidAnnotation": pathlib.Path,
    "integer": int,
    "number": float,
    "string": str,
    "boolean": bool,
    "array": str,
    "enum": enum.Enum,
}


class OutputTypes(str, enum.Enum):
    """This is needed until the json schema is updated"""

    collection = "collection"
    pyramid = "pyramid"
    csvCollection = "csvCollection"
    genericData = "genericData"
    stitchingVector = "stitchingVector"
    notebook = "notebook"
    tensorflowModel = "tensorflowModel"
    tensorboardLogs = "tensorboardLogs"
    pyramidAnnotation = "pyramidAnnotation"

    @classmethod
    def list(cls):
        return list(map(lambda c: c.value, cls))


class InputTypes(str, enum.Enum):
    """This is needed until the json schema is updated"""

    collection = "collection"
    pyramid = "pyramid"
    csvCollection = "csvCollection"
    genericData = "genericData"
    stitchingVector = "stitchingVector"
    notebook = "notebook"
    tensorflowModel = "tensorflowModel"
    tensorboardLogs = "tensorboardLogs"
    pyramidAnnotation = "pyramidAnnotation"
    integer = "integer"
    number = "number"
    string = "string"
    boolean = "boolean"
    array = "array"
    enum = "enum"

    @classmethod
    def list(cls):
        return list(map(lambda c: c.value, cls))


""" Plugin and Input/Output Classes """


class Version(BaseModel):
    version: str

    def __init__(self, version):

        super().__init__(version=version)

    @validator("version")
    def semantic_version(cls, value):

        version = value.split(".")

        assert (
            len(version) == 3
        ), "Version must follow semantic versioning. See semver.org for more information."

        return value

    @property
    def major(self):
        return self.version.split(".")[0]

    @property
    def minor(self):
        return self.version.split(".")[1]

    @property
    def patch(self):
        return self.version.split(".")[2]

    def __lt__(self, other):

        assert isinstance(other, Version), "Can only compare version objects."

        if other.major > self.major:
            return True
        elif other.major == self.major:
            if other.minor > self.minor:
                return True
            elif other.minor == self.minor:
                if other.patch > self.patch:
                    return True
                else:
                    return False
            else:
                return False
        else:
            return False

    def __gt__(self, other):

        return other < self

    def __eq__(self, other):

        return (
            other.major == self.major
            and other.minor == self.minor
            and other.patch == self.patch
        )


class IOBase(BaseModel):

    type: typing.Any
    options: typing.Optional[dict] = None
    value: typing.Optional[typing.Any] = None
    id: typing.Optional[typing.Any] = None

    def _validate(self):

        value = self.value

        if value is None:

            if self.required:
                raise TypeError(
                    f"The input value ({self.name}) is required, but the value was not set."
                )

            else:
                return

        if self.type == InputTypes.enum:
            try:
                if isinstance(value, str):
                    value = enum.Enum(self.name, self.options["values"])[value]
                elif not isinstance(value, enum.Enum):
                    raise ValueError

            except KeyError:
                logging.error(
                    f"Value ({value}) is not a valid value for the enum input ({self.name}). Must be one of {self.options['values']}."
                )
                raise
        else:

            value = WIPP_TYPES[self.type](value)

            if isinstance(value, pathlib.Path):

                value = value.absolute()
                assert value.exists(), f"{value} is invalid or does not exist"
                assert value.is_dir(), f"{value} is not a valid directory"

        super().__setattr__("value", value)

    def __setattr__(self, name, value):

        if name not in ["value", "id"]:
            # Don't permit any other values to be changed
            raise TypeError(f"Cannot set property: {name}")

        super().__setattr__(name, value)

        if name == "value":
            self._validate()


class Output(WippOutput, IOBase):
    """Required until JSON schema is fixed"""

    type: OutputTypes


class Input(WippInput, IOBase):
    """Required until JSON schema is fixed"""

    type: InputTypes

    def __init__(self, **data):

        super().__init__(**data)

        if self.description is None:
            logger.warning(
                f"The input ({self.name}) is missing the description field. This field is not required but should be filled in."
            )


# class RunSettings(object):

#     gpu: typing.Union[int, typing.List[int], None] = -1
#     gpu: typing.Union[int, None] = -1
#     mem: int = -1


class Plugin(WIPPPluginManifest):
    """Required until json schema is fixed"""

    manifest: dict
    version: Version
    inputs: typing.List[Input]
    outputs: typing.List[Output]
    versions: typing.List[Version] = []
    id: uuid.UUID

    class Config:
        extra = Extra.allow
        allow_mutation = False

    def __init__(self, **data):

        data["manifest"] = data.copy()

        data["id"] = uuid.uuid4()

        super().__init__(**data)

        self.Config.allow_mutation = True
        self._io_keys = {i.name: i for i in self.inputs}
        self._io_keys.update({o.name: o for o in self.outputs})
        # self.Config.allow_mutation = False

        if self.author == "":
            logger.warning(
                f"The plugin ({self.name}) is missing the author field. This field is not required but should be filled in."
            )

    @validator("version", pre=True)
    def cast_version(cls, value):

        return Version(version=value)

    @property
    def organization(self):
        return self.containerId.split("/")[0]

    @property
    def _config_file(self):
        inp = {x.name: str(x.value) for x in self.inputs}
        out = {x.name: str(x.value) for x in self.outputs}
        config = {"inputs": inp, "outputs": out}
        return config

    def save_manifest(self, path: typing.Union[str, pathlib.Path], indent: int = 4):
        with open(path, "w") as fw:
            json.dump(self.manifest, fw, indent=indent)
        logger.debug("Saved manifest to %s" % (path))

    def save_config(self, path: typing.Union[str, pathlib.Path]):
        with open(path, "w") as fw:
            json.dump(self._config_file, fw)
        logger.debug("Saved config to %s" % (path))

    def load_config(self, path: typing.Union[str, pathlib.Path]):
        with open(path, "r") as fw:
            config = json.load(fw)
        inp = config["inputs"]
        out = config["outputs"]
        for k, v in inp.items():
            if k in self._io_keys:
                setattr(self, k, v)
        for k, v in out.items():
            if k in self._io_keys:
                setattr(self, k, v)
        logger.debug("Loaded config from %s" % (path))

    def run(
        self,
        gpus: Union[None, str, int] = "all",
        **kwargs,
    ):

        inp_dirs = []
        out_dirs = []

        for i in self.inputs:
            if isinstance(i.value, pathlib.Path):
                inp_dirs.append(str(i.value))

        for o in self.outputs:
            if isinstance(o.value, pathlib.Path):
                out_dirs.append(str(o.value))

        inp_dirs_dict = {x: f"/data/inputs/input{n}" for (n, x) in enumerate(inp_dirs)}
        out_dirs_dict = {
            x: f"/data/outputs/output{n}" for (n, x) in enumerate(out_dirs)
        }

        mnts_in = [
            [f"type=bind,source={k},target={v},readonly"]  # must be a list of lists
            for (k, v) in inp_dirs_dict.items()
        ]
        mnts_out = [
            [f"type=bind,source={k},target={v}"]  # must be a list of lists
            for (k, v) in out_dirs_dict.items()
        ]

        mnts = mnts_in + mnts_out
        args = []

        for i in self.inputs:
            i._validate()
            args.append(f"--{i.name}")

            if isinstance(i.value, pathlib.Path):
                args.append(inp_dirs_dict[str(i.value)])

            else:
                args.append(str(i.value))

        for o in self.outputs:
            o._validate()
            args.append(f"--{o.name}")

            if isinstance(o.value, pathlib.Path):
                args.append(out_dirs_dict[str(o.value)])
            else:
                args.append(str(o.value))

        container_name = f"polus{random.randint(10, 99)}"

        def sig(
            signal, frame
        ):  # signal handler to kill container when KeyboardInterrupt
            print(f"Exiting container {container_name}")
            docker.kill(container_name)

        signal.signal(
            signal.SIGINT, sig
        )  # make of sig the handler for KeyboardInterrupt
        if gpus is None:
            logger.info(
                "Running container without GPU. %s version %s"
                % (self.__class__.__name__, self.version.version)
            )
            d = docker.run(
                self.containerId,
                args,
                name=container_name,
                remove=True,
                mounts=mnts,
                **kwargs,
            )
            print(d)
        else:
            logger.info(
                "Running container with GPU: --gpus %s. %s version %s"
                % (gpus, self.__class__.__name__, self.version.version)
            )
            d = docker.run(
                self.containerId,
                args,
                gpus=gpus,
                name=container_name,
                remove=True,
                mounts=mnts,
                **kwargs,
            )
            print(d)

    def __getattribute__(self, name):
        if name != "_io_keys" and hasattr(self, "_io_keys"):
            if name in self._io_keys:
                value = self._io_keys[name].value
                if isinstance(value, enum.Enum):
                    value = value.name
                return value

        return super().__getattribute__(name)

    def __setattr__(self, name, value):
        if name != "_io_keys" and hasattr(self, "_io_keys"):
            if name in self._io_keys:
                logger.debug(
                    "Value of %s in %s set to %s"
                    % (name, self.__class__.__name__, value)
                )
                self._io_keys[name].value = value
                return
            else:
                raise IOKeyError(
                    "Attempting to set %s in %s but %s is not a valid I/O parameter"
                    % (name, self.__class__.__name__, name)
                )

        super().__setattr__(name, value)

    def __lt__(self, other):

        return self.version < other.version

    def __gt__(self, other):

        return other.version < self.version


def is_valid_manifest(plugin: dict) -> bool:
    """Validates basic attributes of a plugin manifest.

    Args:
        plugin: A parsed plugin json file

    Returns:
        True if the plugin has the minimal json fields
    """

    fields = list(plugin.keys())

    try:
        for field in REQUIRED_FIELDS:
            assert field in fields, f"Missing json field, {field}, in plugin manifest."
    except AssertionError:
        return False

    return True


def submit_plugin(
    manifest: typing.Union[str, dict, pathlib.Path],
    refresh: bool = False,
) -> Plugin:
    """Parses a plugin and returns a Plugin object.

    This function accepts a plugin manifest as a string, a dictionary (parsed
    json), or a pathlib.Path object pointed at a plugin manifest.

    Args:
        manifest:
        A plugin manifest. It can be a url, a dictionary,
        a path to a JSON file or a string that can be parsed as a dictionary

    Returns:
        A Plugin object populated with information from the plugin manifest.
    """

    """ Convert to dictionary if pathlib.Path or str, validate manifest """
    if isinstance(manifest, pathlib.Path):
        assert (
            manifest.suffix == ".json"
        ), "Plugin manifest must be a json file with .json extension."

        with open(manifest, "r") as fr:
            manifest = json.load(fr)

    elif isinstance(manifest, str):
        if urlparse(manifest).netloc == "":
            manifest = json.loads(manifest)
        else:
            manifest = requests.get(manifest).json()
    if not isinstance(manifest, dict):
        raise ValueError("invalid manifest")

    """ Create a Plugin subclass """
    replace_chars = "()<>-_"
    plugin_name = manifest["name"]
    for char in replace_chars:
        plugin_name = plugin_name.replace(char, " ")
    plugin_name = plugin_name.title().replace(" ", "")
    plugin_class = type(plugin_name, (Plugin,), {})

    # Parse the manifest
    plugin = plugin_class(**manifest)

    # Get Major/Minor/Patch versions
    out_name = (
        plugin.__class__.__name__
        + f"_M{plugin.version.major}m{plugin.version.minor}p{plugin.version.patch}.json"
    )

    # Save the manifest if it doesn't already exist in the database
    org_path = PLUGIN_DIR.joinpath(plugin.organization.lower())
    org_path.mkdir(exist_ok=True, parents=True)
    if not org_path.joinpath(out_name).exists():
        with open(org_path.joinpath(out_name), "w") as fw:
            json.dump(manifest, fw, indent=4)

    # Refresh plugins list if refresh = True
    if refresh:
        plugins.refresh()

    # Return in case additional QA checks should be made
    return plugin


def add_plugin(
    user: str,
    branch: str,
    plugin: str,
    repo: str = "polus-plugins",
    manifest_name: str = "plugin.json",
):
    """Add plugin from GitHub.

    This function adds a plugin hosted on GitHub and returns a Plugin object.

    Args:
        user: GitHub username
        branch: GitHub branch
        plugin: Plugin's name
        repo: Name of GitHub repository, default is `polus-plugins`
        manifest_name: Name of manifest file, default is `plugin.json`

    Returns:
        A Plugin object populated with information from the plugin manifest.
    """
    l = [user, repo, branch, plugin, manifest_name]
    u = "/".join(l)
    url = urljoin("https://raw.githubusercontent.com", u)
    logger.info("Adding %s" % url)
    return submit_plugin(url, refresh=True)


def scrape_manifests(
    repo: typing.Union[str, github.Repository.Repository],
    gh: github.Github,
    min_depth: int = 1,
    max_depth: typing.Optional[int] = None,
    return_invalid: bool = False,
) -> typing.Union[list, typing.Tuple[list, list]]:

    if max_depth is None:
        max_depth = min_depth
        min_depth = 0

    assert max_depth >= min_depth, "max_depth is smaller than min_depth"

    if isinstance(repo, str):
        repo = gh.get_repo(repo)

    contents = list(repo.get_contents(""))
    next_contents = []
    valid_manifests = []
    invalid_manifests = []

    for d in range(0, max_depth):

        for content in tqdm(contents, desc=f"{repo.full_name}: {d}"):

            if content.type == "dir":
                next_contents.extend(repo.get_contents(content.path))
            elif content.name.endswith(".json"):
                if d >= min_depth:
                    manifest = json.loads(content.decoded_content)
                    if is_valid_manifest(manifest):
                        valid_manifests.append(manifest)
                    else:
                        invalid_manifests.append(manifest)

        contents = next_contents.copy()
        next_contents = []

    if return_invalid:
        return valid_manifests, invalid_manifests
    else:
        return valid_manifests


def _error_log(val_err, manifest, fct):

    report = []

    for err in val_err.args[0]:
        if isinstance(err, list):
            err = err[0]

        if isinstance(err, AssertionError):
            report.append(
                "The plugin ({}) failed an assertion check: {}".format(
                    manifest["name"], err.args[0]
                )
            )
            logger.critical(f"{fct}: {report[-1]}")
        elif isinstance(err.exc, errors.MissingError):
            report.append(
                "The plugin ({}) is missing fields: {}".format(
                    manifest["name"], err.loc_tuple()
                )
            )
            logger.critical(f"{fct}: {report[-1]}")
        elif errors.ExtraError:
            if err.loc_tuple()[0] in ["inputs", "outputs", "ui"]:
                report.append(
                    "The plugin ({}) had unexpected values in the {} ({}): {}".format(
                        manifest["name"],
                        err.loc_tuple()[0],
                        manifest[err.loc_tuple()[0]][err.loc_tuple()[1]]["name"],
                        err.exc.args[0][0].loc_tuple(),
                    )
                )
            else:
                report.append(
                    "The plugin ({}) had an error: {}".format(
                        manifest["name"], err.exc.args[0][0]
                    )
                )
            logger.critical(f"{fct}: {report[-1]}")
        else:
            logger.warning(
                "{}: Uncaught manifest Error in ({}): {}".format(
                    fct,
                    manifest["name"],
                    str(val_err).replace("\n", ", ").replace("  ", " "),
                )
            )


def update_polus_plugins(
    gh_auth: typing.Optional[str] = None, min_depth: int = 2, max_depth: int = 3
):

    logger.info("Updating polus plugins.")
    # Get all manifests
    valid, invalid = scrape_manifests(
        "polusai/polus-plugins", init_github(gh_auth), min_depth, max_depth, True
    )
    manifests = valid.copy()
    manifests.extend(invalid)
    logger.info("Submitting %s plugins." % len(manifests))

    for manifest in manifests:

        try:
            plugin = submit_plugin(manifest)

            """ Parsing checks specific to polus-plugins """
            error_list = []

            # Check that plugin version matches container version tag
            container_name, version = tuple(plugin.containerId.split(":"))
            version = Version(version=version)
            organization, container_name = tuple(container_name.split("/"))
            try:
                assert (
                    plugin.version == version
                ), f"containerId version ({version}) does not match plugin version ({plugin.version})"
            except AssertionError as err:
                error_list.append(err)

            # Check to see that the plugin is registered to Labshare
            try:
                assert organization in [
                    "polusai",
                    "labshare",
                ], "All polus plugin containers must be under the Labshare organization."
            except AssertionError as err:
                error_list.append(err)

            # Checks for container name, they are somewhat related to our
            # Jenkins build
            try:
                assert container_name.startswith(
                    "polus"
                ), "containerId name must begin with polus-"
            except AssertionError as err:
                error_list.append(err)

            try:
                assert container_name.endswith(
                    "plugin"
                ), "containerId name must end with -plugin"
            except AssertionError as err:
                error_list.append(err)

            if len(error_list) > 0:
                raise ValidationError(error_list, plugin.__class__)

        except ValidationError as val_err:
            _error_log(val_err, manifest, "update_polus_plugins")


def update_nist_plugins(gh_auth: typing.Optional[str] = None):

    # Parse README links
    gh = init_github(gh_auth)
    repo = gh.get_repo("usnistgov/WIPP")
    contents = repo.get_contents("plugins")
    readme = [r for r in contents if r.name == "README.md"][0]
    pattern = re.compile(
        r"\[manifest\]\((https?:\/\/(www\.)?[-a-zA-Z0-9@:%._\+~#=]{1,256}\.[a-zA-Z0-9()]{1,6}\b([-a-zA-Z0-9()@:%_\+.~#?&//=]*))\)"
    )
    matches = pattern.findall(str(readme.decoded_content))
    logger.info("Updating NIST plugins.")
    for match in tqdm(matches, desc="NIST Manifests"):
        url_parts = match[0].split("/")[3:]
        plugin_repo = gh.get_repo("/".join(url_parts[:2]))
        manifest = json.loads(
            plugin_repo.get_contents("/".join(url_parts[4:])).decoded_content
        )

        try:
            submit_plugin(manifest)

        except ValidationError as val_err:
            _error_log(val_err, manifest, "update_nist_plugins")


class WippPluginRegistry:
    """Class that contains methods to interact with the REST API of WIPP Registry."""

    def __init__(
        self,
        username: Optional[str] = None,
        password: Optional[str] = None,
        registry_url: str = "https://wipp-registry.ci.aws.labshare.org",
    ):

        self.registry_url = registry_url
        self.username = username
        self.password = password

    def _parse_xml(xml: str):
        """Returns dictionary of Plugin Manifest. If error, returns None."""
        d = xmltodict.parse(xml)["Resource"]["role"]["PluginManifest"][
            "PluginManifestContent"
        ]["#text"]
        try:
            return json.loads(d)
        except:
            e = eval(d)
            if isinstance(e, dict):
                return e
            else:
                return None

    def update_plugins(self):
        url = self.registry_url + "/rest/data/query/"
        headers = {"Content-type": "application/json"}
        data = '{"query": {"$or":[{"Resource.role.type":"Plugin"},{"Resource.role.type.#text":"Plugin"}]}}'
        if self.username and self.password:
            r = requests.post(
                url, headers=headers, data=data, auth=(self.username, self.password)
            )  # authenticated request
        else:
            r = requests.post(url, headers=headers, data=data)
        valid, invalid = 0, {}

        for r in tqdm(r.json()["results"], desc="Updating Plugins from WIPP"):
            try:
                manifest = WippPluginRegistry._parse_xml(r["xml_content"])
                plugin = submit_plugin(manifest)
                valid += 1
            except BaseException as err:
                invalid.update({r["title"]: err.args[0]})

            finally:
                if len(invalid) > 0:
                    self.invalid = invalid
                    logger.debug(
                        "Submitted %s plugins successfully. See WippPluginRegistry.invalid to check errors in unsubmitted plugins"
                        % (valid)
                    )
                logger.debug("Submitted %s plugins successfully." % (valid))
                plugins.refresh()

    def query(
        self,
        title: Optional[str] = None,
        version: Optional[str] = None,
        title_contains: Optional[str] = None,
        contains: Optional[str] = None,
        query_all: bool = False,
        advanced: bool = False,
        query: Optional[str] = None,
        verify: bool = True,
    ):
        """Query Plugins in WIPP Registry.

        This function executes queries for Plugins in the WIPP Registry.

        Args:
            title:
                title of the plugin to query.
                Example: "OME Tiled Tiff Converter"
            version:
                version of the plugins to query.
                Must follow semantic versioning. Example: "1.1.0"
            title_contains:
                keyword that must be part of the title of plugins to query.
                Example: "Converter" will return all plugins with the word "Converter" in their title
            contains:
                keyword that must be part of the description of plugins to query.
                Example: "bioformats" will return all plugins with the word "bioformats" in their description
            query_all: if True it will override any other parameter and will return all plugins
            advanced:
                if True it will override any other parameter.
                `query` must be included
            query: query to execute. This query must be in MongoDB format
<<<<<<< HEAD
            verify: SSL verification. Default is True
=======
            verify: SSL verification. Default is `True`
>>>>>>> 9c7223b7

        Returns:
            An array of the manifests of the Plugins returned by the query.
        """

        url = self.registry_url + "/rest/data/query/"
        headers = {"Content-type": "application/json"}
        query = _generate_query(
<<<<<<< HEAD
            title, version, title_contains, contains, query_all, advanced, query
=======
            title, version, title_contains, contains, query_all, advanced, query, verify
>>>>>>> 9c7223b7
        )

        data = '{"query": %s}' % str(query).replace("'", '"')

        if self.username and self.password:
            r = requests.post(
                url,
                headers=headers,
                data=data,
                auth=(self.username, self.password),
                verify=verify,
            )  # authenticated request
        else:
            r = requests.post(url, headers=headers, data=data, verify=verify)
        return [
            WippPluginRegistry._parse_xml(x["xml_content"]) for x in r.json()["results"]
        ]

    def get_current_schema(
        self,
        verify: bool = True,
    ):
        """Return current schema in WIPP"""
        r = requests.get(
            urljoin(
                self.registry_url,
                "rest/template-version-manager/global/?title=res-md.xsd",
            ),
            verify=verify,
        )
        if r.ok:
            return r.json()[0]["current"]
        else:
            r.raise_for_status()

    def upload(
        self,
        plugin: Plugin,
        author: Optional[str] = None,
        email: Optional[str] = None,
        publish: bool = True,
        verify: bool = True,
    ):
        """Upload Plugin to WIPP Registry.

        This function uploads a Plugin object to the WIPP Registry.
        Author name and email to be passed to the Plugin object
        information on the WIPP Registry are taken from the value
        of the field `author` in the `Plugin` manifest. That is,
        the first email and the first name (first and last) will
        be passed. The value of these two fields can be overridden
        by specifying them in the arguments.

        Args:
            plugin:
                Plugin to be uploaded
            author:
                Optional `str` to override author name
            email:
                Optional `str` to override email
            publish:
                If `False`, Plugin will not be published to the public
                workspace. It will be visible only to the user uploading
                it. Default is `True`
            verify: SSL verification. Default is `True`

        Returns:
            A message indicating a successful upload.
        """
        manifest = plugin.manifest

        xml_content = _to_xml(manifest, author, email)

        schema_id = self.get_current_schema()

        data = {
            "title": manifest["name"],
            "template": schema_id,
            "xml_content": xml_content,
        }

        url = self.registry_url + "/rest/data/"
        headers = {"Content-type": "application/json"}
        if self.username and self.password:
            r = requests.post(
                url,
                headers=headers,
                data=json.dumps(data),
                auth=(self.username, self.password),
                verify=verify,
            )  # authenticated request
        else:
            raise MissingUserInfo("The registry connection must be authenticated.")

        response_code = r.status_code

        if response_code != 201:
            print(
                "Error uploading file (%s), code %s"
                % (data["title"], str(response_code))
            )
            r.raise_for_status()
        if publish:
            _id = r.json()["id"]
            _purl = url + _id + "/publish/"
            r2 = requests.patch(
                _purl,
                headers=headers,
                auth=(self.username, self.password),
                verify=verify,
            )
            try:
                r2.raise_for_status()
            except HTTPError as err:
                raise FailedToPublish(
                    "Failed to publish %s with id %s" % (data["title"], _id)
                ) from err

        return "Successfully uploaded %s" % data["title"]

    def get_resource_by_pid(self, pid, verify: bool = True):
        """Return current resource."""
        response = requests.get(pid, verify=verify)
        return response.json()

    def patch_resource(
        self,
        pid,
        version,
        verify: bool = True,
    ):
        """Patch resource."""
        # Get current version of the resource
        current_resource = self.get_resource_by_pid(pid, verify)

        data = {
            "version": version,
        }
        response = requests.patch(
            urljoin(self.registry_url, "rest/data/" + data["id"]),
            data,
            auth=(self.username, self.password),
            verify=verify,
        )
        response_code = response.status_code

        if response_code != 200:
            print(
                "Error publishing data (%s), code %s"
                % (data["title"], str(response_code))
            )
            response.raise_for_status()


# def _update_schema(gh_auth: typing.Optional[str] = None):

#     gh = init_github(gh_auth)
#     repo = gh.get_repo("usnistgov/WIPP-Plugins-base-templates")

#     content = repo.get_content(
#         "plugin-manifest/schema/wipp-plugin-manifest-schema.json"
#     )
plugins.WippPluginRegistry = WippPluginRegistry
_Plugins().refresh()  # calls the refresh method when library is imported<|MERGE_RESOLUTION|>--- conflicted
+++ resolved
@@ -25,9 +25,6 @@
 from polus._plugins._plugin_model import Input as WippInput
 from polus._plugins._plugin_model import Output as WippOutput
 from polus._plugins._plugin_model import WIPPPluginManifest
-<<<<<<< HEAD
-from polus._plugins._registry import _generate_query
-=======
 from polus._plugins._registry import (
     _generate_query,
     _to_xml,
@@ -35,7 +32,7 @@
     MissingUserInfo,
 )
 from requests.exceptions import HTTPError
->>>>>>> 9c7223b7
+
 
 """
 Set up logging for the module
@@ -1006,11 +1003,8 @@
                 if True it will override any other parameter.
                 `query` must be included
             query: query to execute. This query must be in MongoDB format
-<<<<<<< HEAD
-            verify: SSL verification. Default is True
-=======
             verify: SSL verification. Default is `True`
->>>>>>> 9c7223b7
+
 
         Returns:
             An array of the manifests of the Plugins returned by the query.
@@ -1019,11 +1013,7 @@
         url = self.registry_url + "/rest/data/query/"
         headers = {"Content-type": "application/json"}
         query = _generate_query(
-<<<<<<< HEAD
             title, version, title_contains, contains, query_all, advanced, query
-=======
-            title, version, title_contains, contains, query_all, advanced, query, verify
->>>>>>> 9c7223b7
         )
 
         data = '{"query": %s}' % str(query).replace("'", '"')
