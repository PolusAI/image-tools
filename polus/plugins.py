--- conflicted
+++ resolved
@@ -39,10 +39,6 @@
 )
 from polus._plugins._io import IOBase, InputTypes, Version
 from copy import deepcopy
-<<<<<<< HEAD
-=======
-
->>>>>>> 5895fa53
 
 """
 Set up logging for the module
@@ -544,10 +540,7 @@
                 "boolean": "checkbox",
                 "number": "number",
                 "array": "text",
-<<<<<<< HEAD
-=======
                 "integer": "number",
->>>>>>> 5895fa53
             }
 
             def _clean(d: dict):
@@ -558,11 +551,8 @@
                     d["type"] = "path"
                 elif d["type"] == "enum":
                     d["type"] = "string"
-<<<<<<< HEAD
-=======
                 elif d["type"] == "integer":
                     d["type"] = "number"
->>>>>>> 5895fa53
                 return d
 
             def _ui_in(d: dict):  # assuming old all ui input
