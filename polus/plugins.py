import pathlib
import json
import typing
import logging
import enum
import re
import pprint
import os
import uuid
import signal
import random
import pydantic
import requests
import xmltodict
from urllib.parse import urlparse, urljoin
from tqdm import tqdm

from typing import Union, Optional
from python_on_whales import docker

from pydantic import BaseModel, Extra, errors, validator
from pydantic.error_wrappers import ValidationError
import github
from polus._plugins._plugin_model import Input as WippInput
from polus._plugins._plugin_model import Output as WippOutput
from polus._plugins._plugin_model import WIPPPluginManifest
from polus._plugins._registry import (
    _generate_query,
    _to_xml,
    FailedToPublish,
    MissingUserInfo,
)
from requests.exceptions import HTTPError
from polus._plugins.PolusComputeSchema import PluginSchema as NewSchema  # new schema
from polus._plugins.PolusComputeSchema import (
    PluginUIInput,
    PluginUIOutput,
    PluginHardwareRequirements,
)
<<<<<<< HEAD
=======
from polus._plugins._io import IOBase, InputTypes, Version
>>>>>>> 5895fa53
from copy import deepcopy


"""
Set up logging for the module
"""
logging.basicConfig(
    format="%(asctime)s - %(name)-8s - %(levelname)-8s - %(message)s",
    datefmt="%d-%b-%y %H:%M:%S",
)
logger = logging.getLogger("polus.plugins")
logger.setLevel(logging.INFO)


class IOKeyError(Exception):
    pass


"""
Initialize the Github interface
"""


def init_github(auth=None):

    if auth is None:

        # Try to get an auth key from an environment variable
        auth = os.environ.get("GITHUB_AUTH", None)

        if auth is None:
            gh = github.Github()
            logger.warning("Initialized Github connection with no user token.")
            return gh
        else:
            logger.debug("Found auth token in GITHUB_AUTH environment variable.")

    else:
        logger.debug("Github auth token supplied as input.")

    gh = github.Github(login_or_token=auth)
    logger.debug(
        f"Initialized Github connection with token for user: {gh.get_user().login}"
    )

    return gh


"""
Plugin Fetcher Class
"""
PLUGINS = {}
VERSIONS = {}


class _Plugins(object):
    def __getattribute__(cls, name):
        if name in PLUGINS.keys():
            return PLUGINS[name].copy()
        return object.__getattribute__(cls, name)

    def __len__(self):
        return len(self.list)

    def __repr__(self):
        return pprint.pformat(self.list)

    @property
    def list(self):
        output = list(PLUGINS.keys())
        output.sort()
        return output

    def get_plugin(self, name: str, version: typing.Optional[str] = None):
        """Returns a plugin object.

        Return a plugin object with the option to specify a version. The specified version's manifest must exist in manifests folder.

        Args:
            name: Name of the plugin.
            version: Optional version of the plugin, must follow semver.

        Returns:
            Plugin object
        """
        if version is None:
            return getattr(self, name)
        else:
            return submit_plugin(VERSIONS[name][version])

    def load_config(self, path: typing.Union[str, pathlib.Path]):
        with open(path, "r") as fr:
            m = json.load(fr)
        _io = m["_io_keys"]
        m.pop("_io_keys", None)
        cl = m["class"]
        m.pop("class", None)
        if cl == "NewPlugin":
            pl = ComputePlugin(_uuid=False, **m)
        elif cl == "OldPlugin":
            pl = Plugin(_uuid=False, **m)
        else:
            raise ValueError("Invalid value of class")
        for k, v in _io.items():
            val = v["value"]
            if val:  # exclude those values not set
                setattr(pl, k, val)
        return pl

    def refresh(self, force: bool = False):
        """Refresh the plugin list

        This should be optimized, since it will become noticeably slow when
        there are many plugins.
        """

        organizations = list(PLUGIN_DIR.iterdir())

        for org in organizations:

            if org.is_file():
                continue

            for file in org.iterdir():

                with open(file, "r") as fr:
                    plugin = submit_plugin(json.load(fr))

                # Add version and path to VERSIONS
                if plugin.__class__.__name__ not in VERSIONS.keys():
                    VERSIONS[plugin.__class__.__name__] = {}

                VERSIONS[plugin.__class__.__name__][plugin.version.version] = file

                if not force:
                    # Create the entry if it doesn't exist
                    if plugin.__class__.__name__ not in PLUGINS.keys():
                        PLUGINS[plugin.__class__.__name__] = plugin

                    # If the entry exists, update it if the current version is newer
                    elif PLUGINS[plugin.__class__.__name__] < plugin:
                        PLUGINS[plugin.__class__.__name__] = plugin

                    # Add the current version to the list of available versions
                    if (
                        plugin.version
                        not in PLUGINS[plugin.__class__.__name__].versions
                    ):
                        PLUGINS[plugin.__class__.__name__].versions.append(
                            plugin.version
                        )
                else:  # if Force. All plugins are rewritten
                    PLUGINS[plugin.__class__.__name__] = plugin

                    # Add the current version to the list of available versions
                    if (
                        plugin.version
                        not in PLUGINS[plugin.__class__.__name__].versions
                    ):
                        PLUGINS[plugin.__class__.__name__].versions.append(
                            plugin.version
                        )


plugins = _Plugins()
get_plugin = plugins.get_plugin
load_config = plugins.load_config

"""
Paths and Fields
"""
# Location to store any discovered plugin manifests
PLUGIN_DIR = pathlib.Path(__file__).parent.joinpath("manifests")

# Fields that must be in a plugin manifest
REQUIRED_FIELDS = [
    "name",
    "version",
    "description",
    "author",
    "containerId",
    "inputs",
    "outputs",
    "ui",
]


class OutputTypes(str, enum.Enum):
    """This is needed until the json schema is updated"""

    collection = "collection"
    pyramid = "pyramid"
    csvCollection = "csvCollection"
    genericData = "genericData"
    stitchingVector = "stitchingVector"
    notebook = "notebook"
    tensorflowModel = "tensorflowModel"
    tensorboardLogs = "tensorboardLogs"
    pyramidAnnotation = "pyramidAnnotation"

    @classmethod
    def list(cls):
        return list(map(lambda c: c.value, cls))


""" Plugin and Input/Output Classes """


class Output(WippOutput, IOBase):
    """Required until JSON schema is fixed"""

    type: OutputTypes


class Input(WippInput, IOBase):
    """Required until JSON schema is fixed"""

    type: InputTypes

    def __init__(self, **data):

        super().__init__(**data)

        if self.description is None:
            logger.warning(
                f"The input ({self.name}) is missing the description field. This field is not required but should be filled in."
            )


# class RunSettings(object):

#     gpu: typing.Union[int, typing.List[int], None] = -1
#     gpu: typing.Union[int, None] = -1
#     mem: int = -1


class PluginMethods:
    @property
    def organization(self):
        return self.containerId.split("/")[0]

<<<<<<< HEAD
    def newschema(self, **kwargs):
        data = deepcopy(self.manifest)
        type_dict = {
            "path": "text",
            "string": "text",
            "boolean": "checkbox",
            "number": "number",
            "array": "text",
        }

        def _clean(d: dict):
            rg = re.compile("Dir")
            if d["type"] == "collection":
                d["type"] = "path"
            elif bool(rg.search(d["name"])):
                d["type"] = "path"
            return d

        def _ui_in(d: dict):  # assuming old all ui input
            # assuming format inputs. ___
            inp = d["key"].split(".")[-1]  # e.g inpDir
            try:
                tp = [x["type"] for x in data["inputs"] if x["name"] == inp][0]
            except IndexError:
                tp = "string"
            except BaseException:
                raise

            d["type"] = type_dict[tp]
            return PluginUIInput(**d)

        def _ui_out(d: dict):
            nd = deepcopy(d)
            nd["name"] = "outputs." + nd["name"]
            nd["type"] = type_dict[nd["type"]]
            return PluginUIOutput(**nd)

        data["inputs"] = [_clean(x) for x in data["inputs"]]
        data["outputs"] = [_clean(x) for x in data["outputs"]]
        data["pluginHardwareRequirements"] = {}
        data["ui"] = [_ui_in(x) for x in data["ui"]]  # inputs
        data["ui"].extend([_ui_out(x) for x in data["outputs"]])  # outputs

        for k, v in kwargs.items():
            data["pluginHardwareRequirements"][k] = v

        plugin_class = type(self.__class__.__name__, (NewSchema,), {})
        return plugin_class(**data)

    @property
    def _config_file(self):
        inp = {x.name: str(x.value) for x in self.inputs}
        out = {x.name: str(x.value) for x in self.outputs}
        config = {"inputs": inp, "outputs": out}
        return config

    def save_manifest(self, path: typing.Union[str, pathlib.Path], indent: int = 4):
        with open(path, "w") as fw:
            json.dump(self.manifest, fw, indent=indent)
        logger.debug("Saved manifest to %s" % (path))

    def save_config(self, path: typing.Union[str, pathlib.Path]):
        with open(path, "w") as fw:
            json.dump(self._config_file, fw)
        logger.debug("Saved config to %s" % (path))

    def load_config(self, path: typing.Union[str, pathlib.Path]):
        with open(path, "r") as fw:
            config = json.load(fw)
        inp = config["inputs"]
        out = config["outputs"]
        for k, v in inp.items():
            if k in self._io_keys:
                setattr(self, k, v)
        for k, v in out.items():
            if k in self._io_keys:
                setattr(self, k, v)
        logger.debug("Loaded config from %s" % (path))

=======
>>>>>>> 5895fa53
    def run(
        self,
        gpus: Union[None, str, int] = "all",
        **kwargs,
    ):

        inp_dirs = []
        out_dirs = []

        for i in self.inputs:
            if isinstance(i.value, pathlib.Path):
                inp_dirs.append(str(i.value))

        for o in self.outputs:
            if isinstance(o.value, pathlib.Path):
                out_dirs.append(str(o.value))

        inp_dirs_dict = {x: f"/data/inputs/input{n}" for (n, x) in enumerate(inp_dirs)}
        out_dirs_dict = {
            x: f"/data/outputs/output{n}" for (n, x) in enumerate(out_dirs)
        }

        mnts_in = [
            [f"type=bind,source={k},target={v},readonly"]  # must be a list of lists
            for (k, v) in inp_dirs_dict.items()
        ]
        mnts_out = [
            [f"type=bind,source={k},target={v}"]  # must be a list of lists
            for (k, v) in out_dirs_dict.items()
        ]

        mnts = mnts_in + mnts_out
        args = []

        for i in self.inputs:
            if i.value:  # do not include those with value=None
                i._validate()
                args.append(f"--{i.name}")

                if isinstance(i.value, pathlib.Path):
                    args.append(inp_dirs_dict[str(i.value)])

                elif isinstance(i.value, enum.Enum):
                    args.append(str(i.value._name_))

                else:
                    args.append(str(i.value))

        for o in self.outputs:
            if o.value:  # do not include those with value=None
                o._validate()
                args.append(f"--{o.name}")

                if isinstance(o.value, pathlib.Path):
                    args.append(out_dirs_dict[str(o.value)])

                elif isinstance(o.value, enum.Enum):
                    args.append(str(o.value._name_))

                else:
                    args.append(str(o.value))

        container_name = f"polus{random.randint(10, 99)}"

        def sig(
            signal, frame
        ):  # signal handler to kill container when KeyboardInterrupt
            print(f"Exiting container {container_name}")
            docker.kill(container_name)

        signal.signal(
            signal.SIGINT, sig
        )  # make of sig the handler for KeyboardInterrupt
        if gpus is None:
            logger.info(
                "Running container without GPU. %s version %s"
                % (self.__class__.__name__, self.version.version)
            )
            d = docker.run(
                self.containerId,
                args,
                name=container_name,
                remove=True,
                mounts=mnts,
                **kwargs,
            )
            print(d)
        else:
            logger.info(
                "Running container with GPU: --gpus %s. %s version %s"
                % (gpus, self.__class__.__name__, self.version.version)
            )
            d = docker.run(
                self.containerId,
                args,
                gpus=gpus,
                name=container_name,
                remove=True,
                mounts=mnts,
                **kwargs,
            )
            print(d)

    def __getattribute__(self, name):
        if name != "_io_keys" and hasattr(self, "_io_keys"):
            if name in self._io_keys:
                value = self._io_keys[name].value
                if isinstance(value, enum.Enum):
                    value = value.name
                return value

        return super().__getattribute__(name)

    def __setattr__(self, name, value):
        if name != "_io_keys" and hasattr(self, "_io_keys"):
            if name in self._io_keys:
                logger.debug(
                    "Value of %s in %s set to %s"
                    % (name, self.__class__.__name__, value)
                )
                self._io_keys[name].value = value
                return
            else:
                raise IOKeyError(
                    "Attempting to set %s in %s but %s is not a valid I/O parameter"
                    % (name, self.__class__.__name__, name)
                )

        super().__setattr__(name, value)

    def __lt__(self, other):

        return self.version < other.version

    def __gt__(self, other):

        return other.version < self.version


class Plugin(WIPPPluginManifest, PluginMethods):
    """Required until json schema is fixed"""

    version: Version
    inputs: typing.List[Input]
    outputs: typing.List[Output]
    versions: typing.List[Version] = []
    id: uuid.UUID

    class Config:
        extra = Extra.allow
        allow_mutation = False

    def __init__(self, _uuid: bool = True, **data):

        if _uuid:
            data["id"] = uuid.uuid4()
        else:
            data["id"] = uuid.UUID(data["id"])

        super().__init__(**data)

        self.Config.allow_mutation = True
        self._io_keys = {i.name: i for i in self.inputs}
        self._io_keys.update({o.name: o for o in self.outputs})

        if self.author == "":
            logger.warning(
                f"The plugin ({self.name}) is missing the author field. This field is not required but should be filled in."
            )

    @property
    def manifest(self):
        return json.loads(self.json(exclude={"_io_keys"}))

    @validator("version", pre=True)
    def cast_version(cls, value):
        if isinstance(value, dict):  # if init from a Version object
            value = value["version"]
        return Version(version=value)

    def new_schema(self, hardware_requirements: Optional[dict] = None):
        data = deepcopy(self.manifest)
        return ComputePlugin(
            hardware_requirements=hardware_requirements, _from_old=True, **data
        )

    def save_manifest(
        self,
        path: typing.Union[str, pathlib.Path],
        hardware_requirements: Optional[dict] = None,
        indent: int = 4,
        old: bool = False,
    ):
        if not old:
            with open(path, "w") as fw:
                d = self.new_schema(hardware_requirements=hardware_requirements).json()
                d = json.loads(d)
                json.dump(
                    d,
                    fw,
                    indent=indent,
                )
        else:
            with open(path, "w") as fw:
                d = self.manifest
                json.dump(
                    d,
                    fw,
                    indent=indent,
                )

        logger.debug("Saved manifest to %s" % (path))

    def __setattr__(self, name, value):
        PluginMethods.__setattr__(self, name, value)

    @property
    def _config_file(self):
        m = json.loads(self.json())
        m["class"] = "OldPlugin"
        for x in m["inputs"]:
            x["value"] = None
        return m

    def save_config(self, path: typing.Union[str, pathlib.Path]):
        with open(path, "w") as fw:
            json.dump(self._config_file, fw, indent=4)
        logger.debug("Saved config to %s" % (path))


class ComputePlugin(NewSchema, PluginMethods):
    class Config:
        extra = Extra.allow
        allow_mutation = False

    @validator("version", pre=True)
    def cast_version(cls, value):
        if isinstance(value, dict):  # if init from a Version object
            value = value["version"]

        return Version(version=value)

    def __init__(
        self,
        hardware_requirements: Optional[dict] = None,
        _from_old: bool = False,
        _uuid: bool = True,
        **data,
    ):

        if _uuid:
            data["id"] = uuid.uuid4()
        else:
            data["id"] = uuid.UUID(data["id"])

        if _from_old:
            type_dict = {
                "path": "text",
                "string": "text",
                "boolean": "checkbox",
                "number": "number",
                "array": "text",
                "integer": "number",
            }

            def _clean(d: dict):
                rg = re.compile("Dir")
                if d["type"] == "collection":
                    d["type"] = "path"
                elif bool(rg.search(d["name"])):
                    d["type"] = "path"
                elif d["type"] == "enum":
                    d["type"] = "string"
                elif d["type"] == "integer":
                    d["type"] = "number"
                return d

            def _ui_in(d: dict):  # assuming old all ui input
                # assuming format inputs. ___
                inp = d["key"].split(".")[-1]  # e.g inpDir
                try:
                    tp = [x["type"] for x in data["inputs"] if x["name"] == inp][0]
                except IndexError:
                    tp = "string"
                except BaseException:
                    raise

                d["type"] = type_dict[tp]
                return PluginUIInput(**d)

            def _ui_out(d: dict):
                nd = deepcopy(d)
                nd["name"] = "outputs." + nd["name"]
                nd["type"] = type_dict[nd["type"]]
                return PluginUIOutput(**nd)

            data["inputs"] = [_clean(x) for x in data["inputs"]]
            data["outputs"] = [_clean(x) for x in data["outputs"]]
            data["pluginHardwareRequirements"] = {}
            data["ui"] = [_ui_in(x) for x in data["ui"]]  # inputs
            data["ui"].extend([_ui_out(x) for x in data["outputs"]])  # outputs

        if hardware_requirements:
            for k, v in hardware_requirements.items():
                data["pluginHardwareRequirements"][k] = v

        super().__init__(**data)
        self.Config.allow_mutation = True
        self._io_keys = {i.name: i for i in self.inputs}
        self._io_keys.update({o.name: o for o in self.outputs})

        if self.author == "":
            logger.warning(
                f"The plugin ({self.name}) is missing the author field. This field is not required but should be filled in."
            )

    @property
    def _config_file(self):
        m = json.loads(self.json())
        m["class"] = "NewPlugin"
        for x in m["inputs"]:
            x["value"] = None
        return m

    @property
    def manifest(self):
        m = json.loads(self.json(exclude={"_io_keys"}))
        return m

    def __setattr__(self, name, value):
        PluginMethods.__setattr__(self, name, value)

    def save_config(self, path: typing.Union[str, pathlib.Path]):
        with open(path, "w") as fw:
            json.dump(self._config_file, fw, indent=4)
        logger.debug("Saved config to %s" % (path))

    def save_manifest(self, path: typing.Union[str, pathlib.Path]):
        with open(path, "w") as fw:
            json.dump(self.manifest, fw, indent=4)
        logger.debug("Saved manifest to %s" % (path))


def is_valid_manifest(plugin: dict) -> bool:
    """Validates basic attributes of a plugin manifest.

    Args:
        plugin: A parsed plugin json file

    Returns:
        True if the plugin has the minimal json fields
    """

    fields = list(plugin.keys())

    try:
        for field in REQUIRED_FIELDS:
            assert field in fields, f"Missing json field, {field}, in plugin manifest."
    except AssertionError:
        return False

    return True


def submit_plugin(
    manifest: typing.Union[str, dict, pathlib.Path],
    refresh: bool = False,
) -> Union[Plugin, ComputePlugin]:
    """Parses a plugin and returns a Plugin object.

    This function accepts a plugin manifest as a string, a dictionary (parsed
    json), or a pathlib.Path object pointed at a plugin manifest.

    Args:
        manifest:
        A plugin manifest. It can be a url, a dictionary,
        a path to a JSON file or a string that can be parsed as a dictionary

    Returns:
        A Plugin object populated with information from the plugin manifest.
    """

    """ Convert to dictionary if pathlib.Path or str, validate manifest """
    if isinstance(manifest, pathlib.Path):
        assert (
            manifest.suffix == ".json"
        ), "Plugin manifest must be a json file with .json extension."

        with open(manifest, "r") as fr:
            manifest = json.load(fr)

    elif isinstance(manifest, str):
        if urlparse(manifest).netloc == "":
            manifest = json.loads(manifest)
        else:
            manifest = requests.get(manifest).json()
    if not isinstance(manifest, dict):
        raise ValueError("invalid manifest")

    """Create a Plugin subclass"""
    replace_chars = "()<>-_"
    plugin_name = manifest["name"]
    for char in replace_chars:
        plugin_name = plugin_name.replace(char, " ")
    plugin_name = plugin_name.title().replace(" ", "").replace("/", "_")
    if "pluginHardwareRequirements" in manifest:
        plugin = ComputePlugin(**manifest)
    else:
        plugin_class = type(plugin_name, (Plugin,), {})
        # Parse the manifest
        plugin = plugin_class(**manifest)

    # Get Major/Minor/Patch versions
    out_name = (
        plugin_name
        + f"_M{plugin.version.major}m{plugin.version.minor}p{plugin.version.patch}.json"
    )

    # Save the manifest if it doesn't already exist in the database
    org_path = PLUGIN_DIR.joinpath(plugin.organization.lower())
    org_path.mkdir(exist_ok=True, parents=True)
    if not org_path.joinpath(out_name).exists():
        with open(org_path.joinpath(out_name), "w") as fw:
            json.dump(manifest, fw, indent=4)

    # Refresh plugins list if refresh = True
    if refresh:
        plugins.refresh()

    # Return in case additional QA checks should be made
    return plugin


def add_plugin(
    user: str,
    branch: str,
    plugin: str,
    repo: str = "polus-plugins",
    manifest_name: str = "plugin.json",
):
    """Add plugin from GitHub.

    This function adds a plugin hosted on GitHub and returns a Plugin object.

    Args:
        user: GitHub username
        branch: GitHub branch
        plugin: Plugin's name
        repo: Name of GitHub repository, default is `polus-plugins`
        manifest_name: Name of manifest file, default is `plugin.json`

    Returns:
        A Plugin object populated with information from the plugin manifest.
    """
    l = [user, repo, branch, plugin, manifest_name]
    u = "/".join(l)
    url = urljoin("https://raw.githubusercontent.com", u)
    logger.info("Adding %s" % url)
    return submit_plugin(url, refresh=True)


def scrape_manifests(
    repo: typing.Union[str, github.Repository.Repository],
    gh: github.Github,
    min_depth: int = 1,
    max_depth: typing.Optional[int] = None,
    return_invalid: bool = False,
) -> typing.Union[list, typing.Tuple[list, list]]:

    if max_depth is None:
        max_depth = min_depth
        min_depth = 0

    assert max_depth >= min_depth, "max_depth is smaller than min_depth"

    if isinstance(repo, str):
        repo = gh.get_repo(repo)

    contents = list(repo.get_contents(""))
    next_contents = []
    valid_manifests = []
    invalid_manifests = []

    for d in range(0, max_depth):

        for content in tqdm(contents, desc=f"{repo.full_name}: {d}"):

            if content.type == "dir":
                next_contents.extend(repo.get_contents(content.path))
            elif content.name.endswith(".json"):
                if d >= min_depth:
                    manifest = json.loads(content.decoded_content)
                    if is_valid_manifest(manifest):
                        valid_manifests.append(manifest)
                    else:
                        invalid_manifests.append(manifest)

        contents = next_contents.copy()
        next_contents = []

    if return_invalid:
        return valid_manifests, invalid_manifests
    else:
        return valid_manifests


def _error_log(val_err, manifest, fct):

    report = []

    for err in val_err.args[0]:
        if isinstance(err, list):
            err = err[0]

        if isinstance(err, AssertionError):
            report.append(
                "The plugin ({}) failed an assertion check: {}".format(
                    manifest["name"], err.args[0]
                )
            )
            logger.critical(f"{fct}: {report[-1]}")
        elif isinstance(err.exc, errors.MissingError):
            report.append(
                "The plugin ({}) is missing fields: {}".format(
                    manifest["name"], err.loc_tuple()
                )
            )
            logger.critical(f"{fct}: {report[-1]}")
        elif errors.ExtraError:
            if err.loc_tuple()[0] in ["inputs", "outputs", "ui"]:
                report.append(
                    "The plugin ({}) had unexpected values in the {} ({}): {}".format(
                        manifest["name"],
                        err.loc_tuple()[0],
                        manifest[err.loc_tuple()[0]][err.loc_tuple()[1]]["name"],
                        err.exc.args[0][0].loc_tuple(),
                    )
                )
            else:
                report.append(
                    "The plugin ({}) had an error: {}".format(
                        manifest["name"], err.exc.args[0][0]
                    )
                )
            logger.critical(f"{fct}: {report[-1]}")
        else:
            logger.warning(
                "{}: Uncaught manifest Error in ({}): {}".format(
                    fct,
                    manifest["name"],
                    str(val_err).replace("\n", ", ").replace("  ", " "),
                )
            )


def update_polus_plugins(
    gh_auth: typing.Optional[str] = None, min_depth: int = 2, max_depth: int = 3
):

    logger.info("Updating polus plugins.")
    # Get all manifests
    valid, invalid = scrape_manifests(
        "polusai/polus-plugins", init_github(gh_auth), min_depth, max_depth, True
    )
    manifests = valid.copy()
    manifests.extend(invalid)
    logger.info("Submitting %s plugins." % len(manifests))

    for manifest in manifests:

        try:
            plugin = submit_plugin(manifest)

            """ Parsing checks specific to polus-plugins """
            error_list = []

            # Check that plugin version matches container version tag
            container_name, version = tuple(plugin.containerId.split(":"))
            version = Version(version=version)
            organization, container_name = tuple(container_name.split("/"))
            try:
                assert (
                    plugin.version == version
                ), f"containerId version ({version}) does not match plugin version ({plugin.version})"
            except AssertionError as err:
                error_list.append(err)

            # Check to see that the plugin is registered to Labshare
            try:
                assert organization in [
                    "polusai",
                    "labshare",
                ], "All polus plugin containers must be under the Labshare organization."
            except AssertionError as err:
                error_list.append(err)

            # Checks for container name, they are somewhat related to our
            # Jenkins build
            try:
                assert container_name.startswith(
                    "polus"
                ), "containerId name must begin with polus-"
            except AssertionError as err:
                error_list.append(err)

            try:
                assert container_name.endswith(
                    "plugin"
                ), "containerId name must end with -plugin"
            except AssertionError as err:
                error_list.append(err)

            if len(error_list) > 0:
                raise ValidationError(error_list, plugin.__class__)

        except ValidationError as val_err:
            _error_log(val_err, manifest, "update_polus_plugins")


def update_nist_plugins(gh_auth: typing.Optional[str] = None):

    # Parse README links
    gh = init_github(gh_auth)
    repo = gh.get_repo("usnistgov/WIPP")
    contents = repo.get_contents("plugins")
    readme = [r for r in contents if r.name == "README.md"][0]
    pattern = re.compile(
        r"\[manifest\]\((https?:\/\/(www\.)?[-a-zA-Z0-9@:%._\+~#=]{1,256}\.[a-zA-Z0-9()]{1,6}\b([-a-zA-Z0-9()@:%_\+.~#?&//=]*))\)"
    )
    matches = pattern.findall(str(readme.decoded_content))
    logger.info("Updating NIST plugins.")
    for match in tqdm(matches, desc="NIST Manifests"):
        url_parts = match[0].split("/")[3:]
        plugin_repo = gh.get_repo("/".join(url_parts[:2]))
        manifest = json.loads(
            plugin_repo.get_contents("/".join(url_parts[4:])).decoded_content
        )

        try:
            submit_plugin(manifest)

        except ValidationError as val_err:
            _error_log(val_err, manifest, "update_nist_plugins")


class WippPluginRegistry:
    """Class that contains methods to interact with the REST API of WIPP Registry."""

    def __init__(
        self,
        username: Optional[str] = None,
        password: Optional[str] = None,
        registry_url: str = "https://wipp-registry.ci.aws.labshare.org",
    ):

        self.registry_url = registry_url
        self.username = username
        self.password = password

    def _parse_xml(xml: str):
        """Returns dictionary of Plugin Manifest. If error, returns None."""
        d = xmltodict.parse(xml)["Resource"]["role"]["PluginManifest"][
            "PluginManifestContent"
        ]["#text"]
        try:
            return json.loads(d)
        except:
            e = eval(d)
            if isinstance(e, dict):
                return e
            else:
                return None

    def update_plugins(self):
        url = self.registry_url + "/rest/data/query/"
        headers = {"Content-type": "application/json"}
        data = '{"query": {"$or":[{"Resource.role.type":"Plugin"},{"Resource.role.type.#text":"Plugin"}]}}'
        if self.username and self.password:
            r = requests.post(
                url, headers=headers, data=data, auth=(self.username, self.password)
            )  # authenticated request
        else:
            r = requests.post(url, headers=headers, data=data)
        valid, invalid = 0, {}

        for r in tqdm(r.json()["results"], desc="Updating Plugins from WIPP"):
            try:
                manifest = WippPluginRegistry._parse_xml(r["xml_content"])
                plugin = submit_plugin(manifest)
                valid += 1
            except BaseException as err:
                invalid.update({r["title"]: err.args[0]})

            finally:
                if len(invalid) > 0:
                    self.invalid = invalid
                    logger.debug(
                        "Submitted %s plugins successfully. See WippPluginRegistry.invalid to check errors in unsubmitted plugins"
                        % (valid)
                    )
                logger.debug("Submitted %s plugins successfully." % (valid))
                plugins.refresh()

    def query(
        self,
        title: Optional[str] = None,
        version: Optional[str] = None,
        title_contains: Optional[str] = None,
        contains: Optional[str] = None,
        query_all: bool = False,
        advanced: bool = False,
        query: Optional[str] = None,
        verify: bool = True,
    ):
        """Query Plugins in WIPP Registry.

        This function executes queries for Plugins in the WIPP Registry.

        Args:
            title:
                title of the plugin to query.
                Example: "OME Tiled Tiff Converter"
            version:
                version of the plugins to query.
                Must follow semantic versioning. Example: "1.1.0"
            title_contains:
                keyword that must be part of the title of plugins to query.
                Example: "Converter" will return all plugins with the word "Converter" in their title
            contains:
                keyword that must be part of the description of plugins to query.
                Example: "bioformats" will return all plugins with the word "bioformats" in their description
            query_all: if True it will override any other parameter and will return all plugins
            advanced:
                if True it will override any other parameter.
                `query` must be included
            query: query to execute. This query must be in MongoDB format

            verify: SSL verification. Default is `True`


        Returns:
            An array of the manifests of the Plugins returned by the query.
        """

        url = self.registry_url + "/rest/data/query/"
        headers = {"Content-type": "application/json"}
        query = _generate_query(
            title, version, title_contains, contains, query_all, advanced, query
        )

        data = '{"query": %s}' % str(query).replace("'", '"')

        if self.username and self.password:
            r = requests.post(
                url,
                headers=headers,
                data=data,
                auth=(self.username, self.password),
                verify=verify,
            )  # authenticated request
        else:
            r = requests.post(url, headers=headers, data=data, verify=verify)
        return [
            WippPluginRegistry._parse_xml(x["xml_content"]) for x in r.json()["results"]
        ]

    def get_current_schema(
        self,
        verify: bool = True,
    ):
        """Return current schema in WIPP"""
        r = requests.get(
            urljoin(
                self.registry_url,
                "rest/template-version-manager/global/?title=res-md.xsd",
            ),
            verify=verify,
        )
        if r.ok:
            return r.json()[0]["current"]
        else:
            r.raise_for_status()

    def upload(
        self,
        plugin: Plugin,
        author: Optional[str] = None,
        email: Optional[str] = None,
        publish: bool = True,
        verify: bool = True,
    ):
        """Upload Plugin to WIPP Registry.

        This function uploads a Plugin object to the WIPP Registry.
        Author name and email to be passed to the Plugin object
        information on the WIPP Registry are taken from the value
        of the field `author` in the `Plugin` manifest. That is,
        the first email and the first name (first and last) will
        be passed. The value of these two fields can be overridden
        by specifying them in the arguments.

        Args:
            plugin:
                Plugin to be uploaded
            author:
                Optional `str` to override author name
            email:
                Optional `str` to override email
            publish:
                If `False`, Plugin will not be published to the public
                workspace. It will be visible only to the user uploading
                it. Default is `True`
            verify: SSL verification. Default is `True`

        Returns:
            A message indicating a successful upload.
        """
        manifest = plugin.manifest

        xml_content = _to_xml(manifest, author, email)

        schema_id = self.get_current_schema()

        data = {
            "title": manifest["name"],
            "template": schema_id,
            "xml_content": xml_content,
        }

        url = self.registry_url + "/rest/data/"
        headers = {"Content-type": "application/json"}
        if self.username and self.password:
            r = requests.post(
                url,
                headers=headers,
                data=json.dumps(data),
                auth=(self.username, self.password),
                verify=verify,
            )  # authenticated request
        else:
            raise MissingUserInfo("The registry connection must be authenticated.")

        response_code = r.status_code

        if response_code != 201:
            print(
                "Error uploading file (%s), code %s"
                % (data["title"], str(response_code))
            )
            r.raise_for_status()
        if publish:
            _id = r.json()["id"]
            _purl = url + _id + "/publish/"
            r2 = requests.patch(
                _purl,
                headers=headers,
                auth=(self.username, self.password),
                verify=verify,
            )
            try:
                r2.raise_for_status()
            except HTTPError as err:
                raise FailedToPublish(
                    "Failed to publish %s with id %s" % (data["title"], _id)
                ) from err

        return "Successfully uploaded %s" % data["title"]

    def get_resource_by_pid(self, pid, verify: bool = True):
        """Return current resource."""
        response = requests.get(pid, verify=verify)
        return response.json()

    def patch_resource(
        self,
        pid,
        version,
        verify: bool = True,
    ):
        """Patch resource."""
        # Get current version of the resource
        current_resource = self.get_resource_by_pid(pid, verify)

        data = {
            "version": version,
        }
        response = requests.patch(
            urljoin(self.registry_url, "rest/data/" + data["id"]),
            data,
            auth=(self.username, self.password),
            verify=verify,
        )
        response_code = response.status_code

        if response_code != 200:
            print(
                "Error publishing data (%s), code %s"
                % (data["title"], str(response_code))
            )
            response.raise_for_status()


# def _update_schema(gh_auth: typing.Optional[str] = None):

#     gh = init_github(gh_auth)
#     repo = gh.get_repo("usnistgov/WIPP-Plugins-base-templates")

#     content = repo.get_content(
#         "plugin-manifest/schema/wipp-plugin-manifest-schema.json"
#     )
plugins.WippPluginRegistry = WippPluginRegistry
_Plugins().refresh()  # calls the refresh method when library is imported<|MERGE_RESOLUTION|>--- conflicted
+++ resolved
@@ -37,10 +37,6 @@
     PluginUIOutput,
     PluginHardwareRequirements,
 )
-<<<<<<< HEAD
-=======
-from polus._plugins._io import IOBase, InputTypes, Version
->>>>>>> 5895fa53
 from copy import deepcopy
 
 
@@ -282,7 +278,6 @@
     def organization(self):
         return self.containerId.split("/")[0]
 
-<<<<<<< HEAD
     def newschema(self, **kwargs):
         data = deepcopy(self.manifest)
         type_dict = {
@@ -362,8 +357,6 @@
                 setattr(self, k, v)
         logger.debug("Loaded config from %s" % (path))
 
-=======
->>>>>>> 5895fa53
     def run(
         self,
         gpus: Union[None, str, int] = "all",
