--- conflicted
+++ resolved
@@ -903,11 +903,7 @@
             _error_log(val_err, manifest, "update_nist_plugins")
 
 
-<<<<<<< HEAD
-class registry:
-=======
 class WippPluginRegistry:
->>>>>>> 1fb5242a
     """Class that contains methods to interact with the REST API of WIPP Registry."""
 
     def __init__(
@@ -927,11 +923,7 @@
         ]["#text"]
         return json.loads(d)
 
-<<<<<<< HEAD
-    def update_plugins(self, verify: bool = True):
-=======
     def update_plugins(self):
->>>>>>> 1fb5242a
         url = self.registry_url + "/rest/data/query/"
         headers = {"Content-type": "application/json"}
         data = '{"query": {"$or":[{"Resource.role.type":"Plugin"},{"Resource.role.type.#text":"Plugin"}]}}'
@@ -942,68 +934,11 @@
         else:
             r = requests.post(url, headers=headers, data=data)
         valid, invalid = 0, {}
-<<<<<<< HEAD
-        for r in tqdm(r.json()["results"], desc="Updating Plugins from WIPP"):
-            try:
-                manifest = registry._parse_xml(r["xml_content"])
-                plugin = submit_plugin(manifest)
-
-                """ Parsing checks specific to polus-plugins """
-                error_list = []
-
-                # Check that plugin version matches container version tag
-                container_name, version = tuple(plugin.containerId.split(":"))
-                version = Version(version=version)
-                organization, container_name = tuple(container_name.split("/"))
-                try:
-                    assert (
-                        plugin.version == version
-                    ), f"containerId version ({version}) does not match plugin version ({plugin.version})"
-                except AssertionError as err:
-                    error_list.append(err)
-
-                # Check to see that the plugin is registered to Labshare
-                try:
-                    assert organization in [
-                        "polusai",
-                        "labshare",
-                    ], "All polus plugin containers must be under the Labshare organization."
-                except AssertionError as err:
-                    error_list.append(err)
-
-                # Checks for container name, they are somewhat related to our
-                # Jenkins build
-                try:
-                    assert container_name.startswith(
-                        "polus"
-                    ), "containerId name must begin with polus-"
-                except AssertionError as err:
-                    error_list.append(err)
-
-                try:
-                    assert container_name.endswith(
-                        "plugin"
-                    ), "containerId name must end with -plugin"
-                except AssertionError as err:
-                    error_list.append(err)
-
-                if len(error_list) > 0:
-                    raise ValidationError(error_list, plugin.__class__)
-                valid += 1
-
-            except ValidationError as val_err:
-                _error_log(val_err, manifest, "registry.update_plugins")
-
-            except KeyError as key_err:
-                invalid.update({r["title"]: "Invalid format in WIPP"})
-
-=======
         for r in alive_it(r.json()["results"], title="Updating Plugins from WIPP"):
             try:
                 manifest = WippPluginRegistry._parse_xml(r["xml_content"])
                 plugin = submit_plugin(manifest)
                 valid += 1
->>>>>>> 1fb5242a
             except BaseException as err:
                 invalid.update({r["title"]: err.args[0]})
 
@@ -1011,11 +946,7 @@
                 if len(invalid) > 0:
                     self.invalid = invalid
                     logger.debug(
-<<<<<<< HEAD
-                        "Submitted %s plugins successfully. See registry.invalid to check errors in unsubmitted plugins"
-=======
                         "Submitted %s plugins successfully. See WippPluginRegistry.invalid to check errors in unsubmitted plugins"
->>>>>>> 1fb5242a
                         % (valid)
                     )
                 logger.debug("Submitted %s plugins successfully." % (valid))
