import pathlib
import json
import typing
import logging
import enum
import re
import pprint
import os
import uuid
import signal
import random
import pydantic
import requests
import xmltodict
from urllib.parse import urlparse, urljoin
from tqdm import tqdm
import fsspec

from typing import Union, Optional
from python_on_whales import docker

from pydantic import Extra, errors, ValidationError
import github
from polus._plugins._plugin_model import WIPPPluginManifest
from polus._plugins._registry import (
    _generate_query,
    _to_xml,
    FailedToPublish,
    MissingUserInfo,
)
from polus._plugins._io import IOBase, InputTypes, Version
from requests.exceptions import HTTPError
from polus._plugins.PolusComputeSchema import PluginSchema as NewSchema  # new schema
from polus._plugins.PolusComputeSchema import (
    PluginUIInput,
    PluginUIOutput
)

<<<<<<< HEAD
from polus._plugins._io import Version, DuplicateVersionFound
from polus._plugins._utils import name_cleaner

from copy import deepcopy

=======
>>>>>>> 32a75cc5
"""
Set up logging for the module
"""
logging.basicConfig(
    format="%(asctime)s - %(name)-8s - %(levelname)-8s - %(message)s",
    datefmt="%d-%b-%y %H:%M:%S",
)
logger = logging.getLogger("polus.plugins")
logger.setLevel(logging.INFO)


class IOKeyError(Exception):
    pass


"""
Initialize the Github interface
"""


def init_github(auth=None):

    if auth is None:

        # Try to get an auth key from an environment variable
        auth = os.environ.get("GITHUB_AUTH", None)

        if auth is None:
            gh = github.Github()
            logger.warning("Initialized Github connection with no user token.")
            return gh
        else:
            logger.debug("Found auth token in GITHUB_AUTH environment variable.")

    else:
        logger.debug("Github auth token supplied as input.")

    gh = github.Github(login_or_token=auth)
    logger.debug(
        f"Initialized Github connection with token for user: {gh.get_user().login}"
    )

    return gh


"""
Plugin Fetcher Class
"""
PLUGINS = {}
# PLUGINS = {"BasicFlatfieldCorrectionPlugin":
#               {Version('0.1.4'): Path(<...>), Version('0.1.5'): Path(<...>)}.
#            "VectorToLabel": {Version(...)}}


class _Plugins:
    def __getattribute__(self, name):
        if name in PLUGINS:
            return self.get_plugin(name)
        return super().__getattribute__(name)

    def __len__(self):
        return len(self.list)

    def __repr__(self):
        return pprint.pformat(self.list)

    @property
    def list(self):
        output = list(PLUGINS.keys())
        output.sort()
        return output

    @classmethod
    def get_plugin(cls, name: str, version: typing.Optional[str] = None):
        """Returns a plugin object.

        Return a plugin object with the option to specify a version. The specified version's manifest must exist in manifests folder.

        Args:
            name: Name of the plugin.
            version: Optional version of the plugin, must follow semver.

        Returns:
            Plugin object
        """
        if version is None:
            return load_plugin(PLUGINS[name][max(PLUGINS[name])])
        else:
            return load_plugin(PLUGINS[name][Version(**{"version": version})])

    def load_config(self, path: typing.Union[str, pathlib.Path]):
        with open(path, "r") as fr:
            m = json.load(fr)
        _io = m["_io_keys"]
        m.pop("_io_keys", None)
        cl = m["class"]
        m.pop("class", None)
        if cl == "NewPlugin":
            pl = ComputePlugin(_uuid=False, **m)
        elif cl == "OldPlugin":
            pl = Plugin(_uuid=False, **m)
        else:
            raise ValueError("Invalid value of class")
        for k, v in _io.items():
            val = v["value"]
            if val:  # exclude those values not set
                setattr(pl, k, val)
        return pl

    def load_config(self, path: typing.Union[str, pathlib.Path]):
        with open(path, "r") as fr:
            m = json.load(fr)
        _io = m["_io_keys"]
        m.pop("_io_keys", None)
        cl = m["class"]
        m.pop("class", None)
        if cl == "NewPlugin":
            pl = ComputePlugin(_uuid=False, **m)
        elif cl == "OldPlugin":
            pl = Plugin(_uuid=False, **m)
        else:
            raise ValueError("Invalid value of class")
        for k, v in _io.items():
            val = v["value"]
            if val:  # exclude those values not set
                setattr(pl, k, val)
        return pl

    def refresh(self, force: bool = False):
        """Refresh the plugin list

        This should be optimized, since it will become noticeably slow when
        there are many plugins.
        """

        organizations = list(PLUGIN_DIR.iterdir())

        for org in organizations:

            if org.is_file():
                continue

            for file in org.iterdir():

                plugin = validate_manifest(pathlib.Path(file))
                key = name_cleaner(plugin.name)
                # Add version and path to VERSIONS
                if key not in PLUGINS:
                    PLUGINS[key] = {}
                if plugin.version in PLUGINS[key]:
                    if not file == PLUGINS[key][plugin.version]:
                        raise DuplicateVersionFound(
                            "Found duplicate version of plugin %s in %s"
                            % (plugin.name, PLUGIN_DIR)
                        )
                PLUGINS[key][plugin.version] = file


plugins = _Plugins()
get_plugin = plugins.get_plugin
load_config = plugins.load_config

"""
Paths and Fields
"""
# Location to store any discovered plugin manifests
PLUGIN_DIR = pathlib.Path(__file__).parent.joinpath("manifests")

# Fields that must be in a plugin manifest
REQUIRED_FIELDS = [
    "name",
    "version",
    "description",
    "author",
    "containerId",
    "inputs",
    "outputs",
    "ui",
]


# class RunSettings(object):

#     gpu: typing.Union[int, typing.List[int], None] = -1
#     gpu: typing.Union[int, None] = -1
#     mem: int = -1


class PluginMethods:
    @property
    def organization(self):
        return self.containerId.split("/")[0]

    def newschema(self, **kwargs):
        data = deepcopy(self.manifest)
        type_dict = {
            "path": "text",
            "string": "text",
            "boolean": "checkbox",
            "number": "number",
            "array": "text",
        }

        def _clean(d: dict):
            rg = re.compile("Dir")
            if d["type"] == "collection":
                d["type"] = "path"
            elif bool(rg.search(d["name"])):
                d["type"] = "path"
            return d

        def _ui_in(d: dict):  # assuming old all ui input
            # assuming format inputs. ___
            inp = d["key"].split(".")[-1]  # e.g inpDir
            try:
                tp = [x["type"] for x in data["inputs"] if x["name"] == inp][0]
            except IndexError:
                tp = "string"
            except BaseException:
                raise

            d["type"] = type_dict[tp]
            return PluginUIInput(**d)

        def _ui_out(d: dict):
            nd = deepcopy(d)
            nd["name"] = "outputs." + nd["name"]
            nd["type"] = type_dict[nd["type"]]
            return PluginUIOutput(**nd)

        data["inputs"] = [_clean(x) for x in data["inputs"]]
        data["outputs"] = [_clean(x) for x in data["outputs"]]
        data["pluginHardwareRequirements"] = {}
        data["ui"] = [_ui_in(x) for x in data["ui"]]  # inputs
        data["ui"].extend([_ui_out(x) for x in data["outputs"]])  # outputs

        for k, v in kwargs.items():
            data["pluginHardwareRequirements"][k] = v

        plugin_class = type(self.__class__.__name__, (NewSchema,), {})
        return plugin_class(**data)

    @property
    def _config_file(self):
        inp = {x.name: str(x.value) for x in self.inputs}
        out = {x.name: str(x.value) for x in self.outputs}
        config = {"inputs": inp, "outputs": out}
        return config

    def save_manifest(self, path: typing.Union[str, pathlib.Path], indent: int = 4):
        with open(path, "w") as fw:
            json.dump(self.manifest, fw, indent=indent)
        logger.debug("Saved manifest to %s" % (path))

    def save_config(self, path: typing.Union[str, pathlib.Path]):
        with open(path, "w") as fw:
            json.dump(self._config_file, fw)
        logger.debug("Saved config to %s" % (path))

    def load_config(self, path: typing.Union[str, pathlib.Path]):
        with open(path, "r") as fw:
            config = json.load(fw)
        inp = config["inputs"]
        out = config["outputs"]
        for k, v in inp.items():
            if k in self._io_keys:
                setattr(self, k, v)
        for k, v in out.items():
            if k in self._io_keys:
                setattr(self, k, v)
        logger.debug("Loaded config from %s" % (path))

    def run(
        self,
        gpus: Union[None, str, int] = "all",
        **kwargs,
    ):

        inp_dirs = []
        out_dirs = []

        for i in self.inputs:
            if isinstance(i.value, pathlib.Path):
                inp_dirs.append(str(i.value))

        for o in self.outputs:
            if isinstance(o.value, pathlib.Path):
                out_dirs.append(str(o.value))

        inp_dirs_dict = {x: f"/data/inputs/input{n}" for (n, x) in enumerate(inp_dirs)}
        out_dirs_dict = {
            x: f"/data/outputs/output{n}" for (n, x) in enumerate(out_dirs)
        }

        mnts_in = [
            [f"type=bind,source={k},target={v},readonly"]  # must be a list of lists
            for (k, v) in inp_dirs_dict.items()
        ]
        mnts_out = [
            [f"type=bind,source={k},target={v}"]  # must be a list of lists
            for (k, v) in out_dirs_dict.items()
        ]

        mnts = mnts_in + mnts_out
        args = []

        for i in self.inputs:
            if i.value:  # do not include those with value=None
                i._validate()
                args.append(f"--{i.name}")

                if isinstance(i.value, pathlib.Path):
                    args.append(inp_dirs_dict[str(i.value)])

                elif isinstance(i.value, enum.Enum):
                    args.append(str(i.value._name_))

                else:
                    args.append(str(i.value))


        for o in self.outputs:
            if o.value:  # do not include those with value=None
                o._validate()
                args.append(f"--{o.name}")

                if isinstance(o.value, pathlib.Path):
                    args.append(out_dirs_dict[str(o.value)])

                elif isinstance(o.value, enum.Enum):
                    args.append(str(o.value._name_))

                else:
                    args.append(str(o.value))


        container_name = f"polus{random.randint(10, 99)}"

        def sig(
            signal, frame
        ):  # signal handler to kill container when KeyboardInterrupt
            print(f"Exiting container {container_name}")
            docker.kill(container_name)

        signal.signal(
            signal.SIGINT, sig
        )  # make of sig the handler for KeyboardInterrupt
        if gpus is None:
            logger.info(
                "Running container without GPU. %s version %s"
                % (self.__class__.__name__, self.version.version)
            )
            d = docker.run(
                self.containerId,
                args,
                name=container_name,
                remove=True,
                mounts=mnts,
                **kwargs,
            )
            print(d)
        else:
            logger.info(
                "Running container with GPU: --gpus %s. %s version %s"
                % (gpus, self.__class__.__name__, self.version.version)
            )
            d = docker.run(
                self.containerId,
                args,
                gpus=gpus,
                name=container_name,
                remove=True,
                mounts=mnts,
                **kwargs,
            )
            print(d)

<<<<<<< HEAD

    @property
    def versions(self):
        return list(PLUGINS[name_cleaner(self.name)])

    @property
    def manifest(self):
        return json.loads(self.json(exclude={"_io_keys", "versions"}))
=======
    @property
    def manifest(self):
        return json.loads(self.json(exclude={"_io_keys"}))
>>>>>>> 32a75cc5

    def __getattribute__(self, name):
        if name != "_io_keys" and hasattr(self, "_io_keys"):
            if name in self._io_keys:
                value = self._io_keys[name].value
                if isinstance(value, enum.Enum):
                    value = value.name
                return value

        return super().__getattribute__(name)

    def __setattr__(self, name, value):
        if name == "_fs":
            if not issubclass(type(value), fsspec.spec.AbstractFileSystem):
                raise ValueError("_fs must be an fsspec FileSystem")
            else:
                for i in self.inputs:
                    i._fs = value
                for o in self.outputs:
                    o._fs = value
                return

        elif name != "_io_keys" and hasattr(self, "_io_keys"):
            if name in self._io_keys:
                logger.debug(
                    "Value of %s in %s set to %s"
                    % (name, self.__class__.__name__, value)
                )
                self._io_keys[name].value = value
                return
            else:
                raise IOKeyError(
                    "Attempting to set %s in %s but %s is not a valid I/O parameter"
                    % (name, self.__class__.__name__, name)
                )

        super().__setattr__(name, value)

    def __lt__(self, other):
        return self.version < other.version

    def __gt__(self, other):

        return other.version < self.version

    
    def __repr__(self) -> str:
        return f"{self.__class__.__name__}(name='{self.name}', version={self.version.version})"



class Plugin(WIPPPluginManifest, PluginMethods):
    """Required until json schema is fixed"""

    id: uuid.UUID

    class Config:
        extra = Extra.allow
        allow_mutation = False

    def __init__(self, _uuid: bool = True, **data):

        if _uuid:
            data["id"] = uuid.uuid4()
        else:
            data["id"] = uuid.UUID(data["id"])

        super().__init__(**data)

        self.Config.allow_mutation = True
        self._io_keys = {i.name: i for i in self.inputs}
        self._io_keys.update({o.name: o for o in self.outputs})

        if self.author == "":
            logger.warning(
                f"The plugin ({self.name}) is missing the author field. This field is not required but should be filled in."
            )

<<<<<<< HEAD
=======
    @validator("version", pre=True)
    def cast_version(cls, value):
        if isinstance(value, dict):  # if init from a Version object
            value = value["version"]
        return Version(version=value)

>>>>>>> 32a75cc5
    def new_schema(self, hardware_requirements: Optional[dict] = None):
        data = deepcopy(self.manifest)
        return ComputePlugin(
            hardware_requirements=hardware_requirements, _from_old=True, **data
        )

    def save_manifest(
        self,
        path: typing.Union[str, pathlib.Path],
        hardware_requirements: Optional[dict] = None,
        new: bool = False,
    ):
        if new:
            with open(path, "w") as fw:
                self.new_schema(
                    hardware_requirements=hardware_requirements
                ).save_manifest(path)
        else:
            with open(path, "w") as fw:
                d = self.manifest
                json.dump(
                    d,
                    fw,
                    indent=4,
                )

        logger.debug("Saved manifest to %s" % (path))

    def __setattr__(self, name, value):
        PluginMethods.__setattr__(self, name, value)

    @property
    def _config_file(self):
        m = json.loads(self.json())
        m["class"] = "OldPlugin"
        for x in m["inputs"]:
            x["value"] = None
        return m

    def save_config(self, path: typing.Union[str, pathlib.Path]):
        with open(path, "w") as fw:
            json.dump(self._config_file, fw, indent=4)
        logger.debug("Saved config to %s" % (path))

    def __repr__(self) -> str:
        return PluginMethods.__repr__(self)


class ComputePlugin(NewSchema, PluginMethods):
    class Config:
        extra = Extra.allow
        allow_mutation = False

    def __init__(
        self,
        hardware_requirements: Optional[dict] = None,
        _from_old: bool = False,
        _uuid: bool = True,
        **data,
    ):

        if _uuid:
            data["id"] = uuid.uuid4()
        else:
            data["id"] = uuid.UUID(data["id"])

        if _from_old:
            type_dict = {
                "path": "text",
                "string": "text",
                "boolean": "checkbox",
                "number": "number",
                "array": "text",
                "integer": "number",
            }

            def _clean(d: dict):
                rg = re.compile("Dir")
                if d["type"] == "collection":
                    d["type"] = "path"
                elif bool(rg.search(d["name"])):
                    d["type"] = "path"
                elif d["type"] == "enum":
                    d["type"] = "string"
                elif d["type"] == "integer":
                    d["type"] = "number"
                return d

            def _ui_in(d: dict):  # assuming old all ui input
                # assuming format inputs. ___
                inp = d["key"].split(".")[-1]  # e.g inpDir
                try:
                    tp = [x["type"] for x in data["inputs"] if x["name"] == inp][0]
                except IndexError:
                    tp = "string"
                except BaseException:
                    raise

                d["type"] = type_dict[tp]
                return PluginUIInput(**d)

            def _ui_out(d: dict):
                nd = deepcopy(d)
                nd["name"] = "outputs." + nd["name"]
                nd["type"] = type_dict[nd["type"]]
                return PluginUIOutput(**nd)

            data["inputs"] = [_clean(x) for x in data["inputs"]]
            data["outputs"] = [_clean(x) for x in data["outputs"]]
            data["pluginHardwareRequirements"] = {}
            data["ui"] = [_ui_in(x) for x in data["ui"]]  # inputs
            data["ui"].extend([_ui_out(x) for x in data["outputs"]])  # outputs

        if hardware_requirements:
            for k, v in hardware_requirements.items():
                data["pluginHardwareRequirements"][k] = v
        super().__init__(**data)
        self.Config.allow_mutation = True
        self._io_keys = {i.name: i for i in self.inputs}
        self._io_keys.update({o.name: o for o in self.outputs})

        if self.author == "":
            logger.warning(
                f"The plugin ({self.name}) is missing the author field. This field is not required but should be filled in."
            )

    @property
    def _config_file(self):
        m = json.loads(self.json())
        m["class"] = "NewPlugin"
        for x in m["inputs"]:
            x["value"] = None
        return m

<<<<<<< HEAD
=======

>>>>>>> 32a75cc5
    def __setattr__(self, name, value):
        PluginMethods.__setattr__(self, name, value)

    def save_config(self, path: typing.Union[str, pathlib.Path]):
        with open(path, "w") as fw:
            json.dump(self._config_file, fw, indent=4)
        logger.debug("Saved config to %s" % (path))

    def save_manifest(self, path: typing.Union[str, pathlib.Path]):
        with open(path, "w") as fw:
            json.dump(self.manifest, fw, indent=4)
        logger.debug("Saved manifest to %s" % (path))

    def __repr__(self) -> str:
        return PluginMethods.__repr__(self)



def is_valid_manifest(plugin: dict) -> bool:
    """Validates basic attributes of a plugin manifest.

    Args:
        plugin: A parsed plugin json file

    Returns:
        True if the plugin has the minimal json fields
    """

    fields = list(plugin.keys())

    try:
        for field in REQUIRED_FIELDS:
            assert field in fields, f"Missing json field, {field}, in plugin manifest."
    except AssertionError:
        return False

    return True


def _load_manifest(manifest: typing.Union[str, dict, pathlib.Path]) -> dict:
    """Convert to dictionary if pathlib.Path or str"""
    if isinstance(manifest, dict):
        return manifest
    elif isinstance(manifest, pathlib.Path):
        assert (
            manifest.suffix == ".json"
        ), "Plugin manifest must be a json file with .json extension."

        with open(manifest, "r") as fr:
            manifest = json.load(fr)

    elif isinstance(manifest, str):
        if urlparse(manifest).netloc == "":
            manifest = json.loads(manifest)
        else:
            manifest = requests.get(manifest).json()
    else:
        raise ValueError("invalid manifest")
    return manifest


def load_plugin(
    manifest: typing.Union[str, dict, pathlib.Path]
) -> Union[Plugin, ComputePlugin]:
    """Parses a manifest and returns one of Plugin or ComputePlugin"""
    manifest = _load_manifest(manifest)
    if "pluginHardwareRequirements" in manifest:
        # Parse the manifest
        plugin = ComputePlugin(**manifest)  # New Schema
    else:
        # Parse the manifest
        plugin = Plugin(**manifest)  # Old Schema
    return plugin

def validate_manifest(
    manifest: typing.Union[str, dict, pathlib.Path]
) -> Union[WIPPPluginManifest, NewSchema]:
    """Validates a plugin manifest against schema"""
    manifest = _load_manifest(manifest)
    if "pluginHardwareRequirements" in manifest:
        # Parse the manifest
        try:
            plugin = NewSchema(**manifest)  # New Schema
        except ValidationError as err:
            raise err
        except BaseException as e:
            raise e
    else:
        # Parse the manifest
        try:
            plugin = WIPPPluginManifest(**manifest)  # New Schema
        except ValidationError as err:
            raise err
        except BaseException as e:
            raise e
    return plugin


def submit_plugin(
    manifest: typing.Union[str, dict, pathlib.Path],
    refresh: bool = False,
):
    """Parses a plugin and creates a local copy of it.

    This function accepts a plugin manifest as a string, a dictionary (parsed
    json), or a pathlib.Path object pointed at a plugin manifest.

    Args:
        manifest:
        A plugin manifest. It can be a url, a dictionary,
        a path to a JSON file or a string that can be parsed as a dictionary

    Returns:
        A Plugin object populated with information from the plugin manifest.
    """
    plugin = validate_manifest(
        manifest
    )
    plugin_name = name_cleaner(plugin.name)

    # Get Major/Minor/Patch versions
    out_name = (
        plugin_name
        + f"_M{plugin.version.major}m{plugin.version.minor}p{plugin.version.patch}.json"
    )

    # Save the manifest if it doesn't already exist in the database
    organization = plugin.containerId.split("/")[0]
    org_path = PLUGIN_DIR.joinpath(organization.lower())
    org_path.mkdir(exist_ok=True, parents=True)
    if not org_path.joinpath(out_name).exists():
        with open(org_path.joinpath(out_name), "w") as fw:
            json.dump(manifest, fw, indent=4)

    # Refresh plugins list if refresh = True
    if refresh:
        plugins.refresh()
    return plugin 


def add_plugin(
    user: str,
    branch: str,
    plugin: str,
    repo: str = "polus-plugins",
    manifest_name: str = "plugin.json",
):
    """Add plugin from GitHub.

    This function adds a plugin hosted on GitHub and returns a Plugin object.

    Args:
        user: GitHub username
        branch: GitHub branch
        plugin: Plugin's name
        repo: Name of GitHub repository, default is `polus-plugins`
        manifest_name: Name of manifest file, default is `plugin.json`

    Returns:
        A Plugin object populated with information from the plugin manifest.
    """
    l = [user, repo, branch, plugin, manifest_name]
    u = "/".join(l)
    url = urljoin("https://raw.githubusercontent.com", u)
    logger.info("Adding %s" % url)
    return submit_plugin(url, refresh=True)


def scrape_manifests(
    repo: typing.Union[str, github.Repository.Repository],
    gh: github.Github,
    min_depth: int = 1,
    max_depth: typing.Optional[int] = None,
    return_invalid: bool = False,
) -> typing.Union[list, typing.Tuple[list, list]]:

    if max_depth is None:
        max_depth = min_depth
        min_depth = 0

    assert max_depth >= min_depth, "max_depth is smaller than min_depth"

    if isinstance(repo, str):
        repo = gh.get_repo(repo)

    contents = list(repo.get_contents(""))
    next_contents = []
    valid_manifests = []
    invalid_manifests = []

    for d in range(0, max_depth):

        for content in tqdm(contents, desc=f"{repo.full_name}: {d}"):

            if content.type == "dir":
                next_contents.extend(repo.get_contents(content.path))
            elif content.name.endswith(".json"):
                if d >= min_depth:
                    manifest = json.loads(content.decoded_content)
                    if is_valid_manifest(manifest):
                        valid_manifests.append(manifest)
                    else:
                        invalid_manifests.append(manifest)

        contents = next_contents.copy()
        next_contents = []

    if return_invalid:
        return valid_manifests, invalid_manifests
    else:
        return valid_manifests


def _error_log(val_err, manifest, fct):

    report = []

    for err in val_err.args[0]:
        if isinstance(err, list):
            err = err[0]

        if isinstance(err, AssertionError):
            report.append(
                "The plugin ({}) failed an assertion check: {}".format(
                    manifest["name"], err.args[0]
                )
            )
            logger.critical(f"{fct}: {report[-1]}")
        elif isinstance(err.exc, errors.MissingError):
            report.append(
                "The plugin ({}) is missing fields: {}".format(
                    manifest["name"], err.loc_tuple()
                )
            )
            logger.critical(f"{fct}: {report[-1]}")
        elif errors.ExtraError:
            if err.loc_tuple()[0] in ["inputs", "outputs", "ui"]:
                report.append(
                    "The plugin ({}) had unexpected values in the {} ({}): {}".format(
                        manifest["name"],
                        err.loc_tuple()[0],
                        manifest[err.loc_tuple()[0]][err.loc_tuple()[1]]["name"],
                        err.exc.args[0][0].loc_tuple(),
                    )
                )
            else:
                report.append(
                    "The plugin ({}) had an error: {}".format(
                        manifest["name"], err.exc.args[0][0]
                    )
                )
            logger.critical(f"{fct}: {report[-1]}")
        else:
            logger.warning(
                "{}: Uncaught manifest Error in ({}): {}".format(
                    fct,
                    manifest["name"],
                    str(val_err).replace("\n", ", ").replace("  ", " "),
                )
            )


def update_polus_plugins(
    gh_auth: typing.Optional[str] = None, min_depth: int = 2, max_depth: int = 3
):

    logger.info("Updating polus plugins.")
    # Get all manifests
    valid, invalid = scrape_manifests(
        "polusai/polus-plugins", init_github(gh_auth), min_depth, max_depth, True
    )
    manifests = valid.copy()
    manifests.extend(invalid)
    logger.info("Submitting %s plugins." % len(manifests))

    for manifest in manifests:

        try:
            plugin = submit_plugin(manifest)

            """ Parsing checks specific to polus-plugins """
            error_list = []

            # Check that plugin version matches container version tag
            container_name, version = tuple(plugin.containerId.split(":"))
            version = Version(version=version)
            organization, container_name = tuple(container_name.split("/"))
            try:
                assert (
                    plugin.version == version
                ), f"containerId version ({version}) does not match plugin version ({plugin.version})"
            except AssertionError as err:
                error_list.append(err)

            # Check to see that the plugin is registered to Labshare
            try:
                assert organization in [
                    "polusai",
                    "labshare",
                ], "All polus plugin containers must be under the Labshare organization."
            except AssertionError as err:
                error_list.append(err)

            # Checks for container name, they are somewhat related to our
            # Jenkins build
            try:
                assert container_name.startswith(
                    "polus"
                ), "containerId name must begin with polus-"
            except AssertionError as err:
                error_list.append(err)

            try:
                assert container_name.endswith(
                    "plugin"
                ), "containerId name must end with -plugin"
            except AssertionError as err:
                error_list.append(err)

            if len(error_list) > 0:
                raise ValidationError(error_list, plugin.__class__)

        except ValidationError as val_err:
            try:
                _error_log(val_err, manifest, "update_polus_plugins")
            except BaseException as e:
                # logger.debug(f"There was an error {e} in {plugin.name}")
                logger.exception(f"In {plugin.name}: {e}")
        except BaseException as e:
            # logger.debug(f"There was an error {e} in {plugin.name}")
            logger.exception(f"In {plugin.name}: {e}")


def update_nist_plugins(gh_auth: typing.Optional[str] = None):

    # Parse README links
    gh = init_github(gh_auth)
    repo = gh.get_repo("usnistgov/WIPP")
    contents = repo.get_contents("plugins")
    readme = [r for r in contents if r.name == "README.md"][0]
    pattern = re.compile(
        r"\[manifest\]\((https?:\/\/(www\.)?[-a-zA-Z0-9@:%._\+~#=]{1,256}\.[a-zA-Z0-9()]{1,6}\b([-a-zA-Z0-9()@:%_\+.~#?&//=]*))\)"
    )
    matches = pattern.findall(str(readme.decoded_content))
    logger.info("Updating NIST plugins.")
    for match in tqdm(matches, desc="NIST Manifests"):
        url_parts = match[0].split("/")[3:]
        plugin_repo = gh.get_repo("/".join(url_parts[:2]))
        manifest = json.loads(
            plugin_repo.get_contents("/".join(url_parts[4:])).decoded_content
        )

        try:
            submit_plugin(manifest)

        except ValidationError as val_err:
            _error_log(val_err, manifest, "update_nist_plugins")


class WippPluginRegistry:
    """Class that contains methods to interact with the REST API of WIPP Registry."""

    def __init__(
        self,
        username: Optional[str] = None,
        password: Optional[str] = None,
        registry_url: str = "https://wipp-registry.ci.aws.labshare.org",
    ):

        self.registry_url = registry_url
        self.username = username
        self.password = password

    def _parse_xml(xml: str):
        """Returns dictionary of Plugin Manifest. If error, returns None."""
        d = xmltodict.parse(xml)["Resource"]["role"]["PluginManifest"][
            "PluginManifestContent"
        ]["#text"]
        try:
            return json.loads(d)
        except:
            e = eval(d)
            if isinstance(e, dict):
                return e
            else:
                return None

    def update_plugins(self):
        url = self.registry_url + "/rest/data/query/"
        headers = {"Content-type": "application/json"}
        data = '{"query": {"$or":[{"Resource.role.type":"Plugin"},{"Resource.role.type.#text":"Plugin"}]}}'
        if self.username and self.password:
            r = requests.post(
                url, headers=headers, data=data, auth=(self.username, self.password)
            )  # authenticated request
        else:
            r = requests.post(url, headers=headers, data=data)
        valid, invalid = 0, {}

        for r in tqdm(r.json()["results"], desc="Updating Plugins from WIPP"):
            try:
                manifest = WippPluginRegistry._parse_xml(r["xml_content"])
                plugin = submit_plugin(manifest)
                valid += 1
            except BaseException as err:
                invalid.update({r["title"]: err.args[0]})

            finally:
                if len(invalid) > 0:
                    self.invalid = invalid
                    logger.debug(
                        "Submitted %s plugins successfully. See WippPluginRegistry.invalid to check errors in unsubmitted plugins"
                        % (valid)
                    )
                logger.debug("Submitted %s plugins successfully." % (valid))
                plugins.refresh()

    def query(
        self,
        title: Optional[str] = None,
        version: Optional[str] = None,
        title_contains: Optional[str] = None,
        contains: Optional[str] = None,
        query_all: bool = False,
        advanced: bool = False,
        query: Optional[str] = None,
        verify: bool = True,
    ):
        """Query Plugins in WIPP Registry.

        This function executes queries for Plugins in the WIPP Registry.

        Args:
            title:
                title of the plugin to query.
                Example: "OME Tiled Tiff Converter"
            version:
                version of the plugins to query.
                Must follow semantic versioning. Example: "1.1.0"
            title_contains:
                keyword that must be part of the title of plugins to query.
                Example: "Converter" will return all plugins with the word "Converter" in their title
            contains:
                keyword that must be part of the description of plugins to query.
                Example: "bioformats" will return all plugins with the word "bioformats" in their description
            query_all: if True it will override any other parameter and will return all plugins
            advanced:
                if True it will override any other parameter.
                `query` must be included
            query: query to execute. This query must be in MongoDB format

            verify: SSL verification. Default is `True`


        Returns:
            An array of the manifests of the Plugins returned by the query.
        """

        url = self.registry_url + "/rest/data/query/"
        headers = {"Content-type": "application/json"}
        query = _generate_query(
            title, version, title_contains, contains, query_all, advanced, query
        )

        data = '{"query": %s}' % str(query).replace("'", '"')

        if self.username and self.password:
            r = requests.post(
                url,
                headers=headers,
                data=data,
                auth=(self.username, self.password),
                verify=verify,
            )  # authenticated request
        else:
            r = requests.post(url, headers=headers, data=data, verify=verify)
        return [
            WippPluginRegistry._parse_xml(x["xml_content"]) for x in r.json()["results"]
        ]

    def get_current_schema(
        self,
        verify: bool = True,
    ):
        """Return current schema in WIPP"""
        r = requests.get(
            urljoin(
                self.registry_url,
                "rest/template-version-manager/global/?title=res-md.xsd",
            ),
            verify=verify,
        )
        if r.ok:
            return r.json()[0]["current"]
        else:
            r.raise_for_status()

    def upload(
        self,
        plugin: Plugin,
        author: Optional[str] = None,
        email: Optional[str] = None,
        publish: bool = True,
        verify: bool = True,
    ):
        """Upload Plugin to WIPP Registry.

        This function uploads a Plugin object to the WIPP Registry.
        Author name and email to be passed to the Plugin object
        information on the WIPP Registry are taken from the value
        of the field `author` in the `Plugin` manifest. That is,
        the first email and the first name (first and last) will
        be passed. The value of these two fields can be overridden
        by specifying them in the arguments.

        Args:
            plugin:
                Plugin to be uploaded
            author:
                Optional `str` to override author name
            email:
                Optional `str` to override email
            publish:
                If `False`, Plugin will not be published to the public
                workspace. It will be visible only to the user uploading
                it. Default is `True`
            verify: SSL verification. Default is `True`

        Returns:
            A message indicating a successful upload.
        """
        manifest = plugin.manifest

        xml_content = _to_xml(manifest, author, email)

        schema_id = self.get_current_schema()

        data = {
            "title": manifest["name"],
            "template": schema_id,
            "xml_content": xml_content,
        }

        url = self.registry_url + "/rest/data/"
        headers = {"Content-type": "application/json"}
        if self.username and self.password:
            r = requests.post(
                url,
                headers=headers,
                data=json.dumps(data),
                auth=(self.username, self.password),
                verify=verify,
            )  # authenticated request
        else:
            raise MissingUserInfo("The registry connection must be authenticated.")

        response_code = r.status_code

        if response_code != 201:
            print(
                "Error uploading file (%s), code %s"
                % (data["title"], str(response_code))
            )
            r.raise_for_status()
        if publish:
            _id = r.json()["id"]
            _purl = url + _id + "/publish/"
            r2 = requests.patch(
                _purl,
                headers=headers,
                auth=(self.username, self.password),
                verify=verify,
            )
            try:
                r2.raise_for_status()
            except HTTPError as err:
                raise FailedToPublish(
                    "Failed to publish %s with id %s" % (data["title"], _id)
                ) from err

        return "Successfully uploaded %s" % data["title"]

    def get_resource_by_pid(self, pid, verify: bool = True):
        """Return current resource."""
        response = requests.get(pid, verify=verify)
        return response.json()

    def patch_resource(
        self,
        pid,
        version,
        verify: bool = True,
    ):
        """Patch resource."""
        # Get current version of the resource
        current_resource = self.get_resource_by_pid(pid, verify)

        data = {
            "version": version,
        }
        response = requests.patch(
            urljoin(self.registry_url, "rest/data/" + data["id"]),
            data,
            auth=(self.username, self.password),
            verify=verify,
        )
        response_code = response.status_code

        if response_code != 200:
            print(
                "Error publishing data (%s), code %s"
                % (data["title"], str(response_code))
            )
            response.raise_for_status()


# def _update_schema(gh_auth: typing.Optional[str] = None):

#     gh = init_github(gh_auth)
#     repo = gh.get_repo("usnistgov/WIPP-Plugins-base-templates")

#     content = repo.get_content(
#         "plugin-manifest/schema/wipp-plugin-manifest-schema.json"
#     )
plugins.WippPluginRegistry = WippPluginRegistry
_Plugins().refresh()  # calls the refresh method when library is imported<|MERGE_RESOLUTION|>--- conflicted
+++ resolved
@@ -36,14 +36,10 @@
     PluginUIOutput
 )
 
-<<<<<<< HEAD
 from polus._plugins._io import Version, DuplicateVersionFound
 from polus._plugins._utils import name_cleaner
 
 from copy import deepcopy
-
-=======
->>>>>>> 32a75cc5
 """
 Set up logging for the module
 """
@@ -421,8 +417,6 @@
             )
             print(d)
 
-<<<<<<< HEAD
-
     @property
     def versions(self):
         return list(PLUGINS[name_cleaner(self.name)])
@@ -430,11 +424,6 @@
     @property
     def manifest(self):
         return json.loads(self.json(exclude={"_io_keys", "versions"}))
-=======
-    @property
-    def manifest(self):
-        return json.loads(self.json(exclude={"_io_keys"}))
->>>>>>> 32a75cc5
 
     def __getattribute__(self, name):
         if name != "_io_keys" and hasattr(self, "_io_keys"):
@@ -513,15 +502,6 @@
                 f"The plugin ({self.name}) is missing the author field. This field is not required but should be filled in."
             )
 
-<<<<<<< HEAD
-=======
-    @validator("version", pre=True)
-    def cast_version(cls, value):
-        if isinstance(value, dict):  # if init from a Version object
-            value = value["version"]
-        return Version(version=value)
-
->>>>>>> 32a75cc5
     def new_schema(self, hardware_requirements: Optional[dict] = None):
         data = deepcopy(self.manifest)
         return ComputePlugin(
@@ -656,10 +636,7 @@
             x["value"] = None
         return m
 
-<<<<<<< HEAD
-=======
-
->>>>>>> 32a75cc5
+
     def __setattr__(self, name, value):
         PluginMethods.__setattr__(self, name, value)
 
