{
  "name": "Polus Precompute Slide Plugin",
<<<<<<< HEAD
  "version": "1.5.0",
  "containerId": "polusai/precompute-slide-plugin:1.5.0",
=======
  "version": "1.4.5",
  "containerId": "polusai/precompute-slide-plugin:1.4.5",
>>>>>>> a315e0c6
  "title": "Precompute Slide Viewer",
  "description": "Precomputes a plane series in DeepZoom, Neuroglancer, or OME Zarr format.",
  "author": "Madhuri Vihani (Madhuri.Vihani@nih.gov), Nick Schaub (Nick.Schaub@nih.gov)",
  "institution": "National Center for Advancing Translational Sciences, National Institutes of Health",
  "repository": "https://github.com/LabShare/polus-plugins",
  "website": "https://ncats.nih.gov/preclinical/core/informatics",
  "citation": "",
  "inputs": [
    {
      "name": "inpDir",
      "description": "Input collection",
      "type": "collection",
      "required": true
    },
    {
      "name": "pyramidType",
      "description": "Build a DeepZoom, Neuroglancer, Zarr pyramid",
      "type": "enum",
      "options": {
        "values": [
          "DeepZoom",
          "Neuroglancer",
          "Zarr"
        ]
      },
      "required": true
    },
    {
      "name": "imageType",
      "description": "Image is either Segmentation or Image",
      "type": "enum",
      "options": {
        "values": [
          "image",
          "segmentation"
        ]
      },
      "required": false
    },
    {
      "name": "filePattern",
      "description": "Pattern of the images in Input",
      "type": "string",
      "required": false
    }
  ],
  "outputs": [
    {
      "name": "outDir",
      "description": "Precomputed output",
      "type": "pyramid",
      "required": true
    }
  ],
  "ui": [
    {
      "key": "inputs.inpDir",
      "title": "Input collection: ",
      "description": "Collection name..."
    },
    {
      "key": "inputs.pyramidType",
      "title": "Pyramid Type: ",
      "description": "Build a DeepZoom, Neuroglancer, or Zarr pyramid?"
    },
    {
      "key": "inputs.imageType",
      "title": "Image Type: ",
      "description": "Image or Segmentation?",
      "condition": "inputs.pyramidType==Neuroglancer"
    },
    {
      "key": "inputs.filePattern",
      "title": "Image Pattern: ",
      "description": "Pattern of images in input collection (image_r{rrr}_c{ccc}_z{zzz}.ome.tif). "
    }
  ]
}<|MERGE_RESOLUTION|>--- conflicted
+++ resolved
@@ -1,12 +1,7 @@
 {
   "name": "Polus Precompute Slide Plugin",
-<<<<<<< HEAD
   "version": "1.5.0",
   "containerId": "polusai/precompute-slide-plugin:1.5.0",
-=======
-  "version": "1.4.5",
-  "containerId": "polusai/precompute-slide-plugin:1.4.5",
->>>>>>> a315e0c6
   "title": "Precompute Slide Viewer",
   "description": "Precomputes a plane series in DeepZoom, Neuroglancer, or OME Zarr format.",
   "author": "Madhuri Vihani (Madhuri.Vihani@nih.gov), Nick Schaub (Nick.Schaub@nih.gov)",
