--- conflicted
+++ resolved
@@ -8,8 +8,6 @@
       - id: check-added-large-files
       - id: check-case-conflict
       - id: check-json
-<<<<<<< HEAD
-=======
       - id: pretty-format-json
         args:
           - "--autofix"
@@ -22,36 +20,9 @@
       - id: detect-aws-credentials
       - id: detect-private-key
       - id: end-of-file-fixer
->>>>>>> f1fa696e
       - id: mixed-line-ending
         args: ["--fix=lf"]
         description: Forces to replace line ending by the UNIX 'lf' character.
-<<<<<<< HEAD
-      - id: pretty-format-json
-        args: ["--no-sort-keys", "--autofix"]
-      - id: check-added-large-files
-        args: ["--maxkb=500"]
-  - repo: https://github.com/PyCQA/flake8
-    rev: 6.0.0
-    hooks:
-      - id: flake8
-        additional_dependencies: ["flake8-docstrings==1.7.0"]
-  - repo: https://github.com/myint/autoflake
-    rev: v2.0.1
-    hooks:
-      - id: autoflake
-        args: ["--in-place", "--remove-all-unused-imports"]
-  - repo: https://github.com/PyCQA/isort
-    rev: 5.12.0
-    hooks:
-      - id: isort
-        args: ["--profile", "black", "--filter-files"]
-  - repo: https://github.com/asottile/pyupgrade
-    rev: v3.3.1
-    hooks:
-      - id: pyupgrade
-        args: [--py38-plus, --keep-runtime-typing]
-=======
       - id: trailing-whitespace
         exclude: '.bumpversion.cfg'
       - id: check-merge-conflict
@@ -75,22 +46,13 @@
           )
         args: [--fix]
 
->>>>>>> f1fa696e
   - repo: https://github.com/pre-commit/mirrors-mypy
     rev: 'v1.4.0'
     hooks:
       - id: mypy
-<<<<<<< HEAD
-        additional_dependencies: [types-requests==2.28.11.8]
-  - repo: https://github.com/psf/black
-    rev: 23.1.0
-    hooks:
-      - id: black
-=======
         exclude: |
           (?x)(
             test_[a-zA-Z0-9]+.py$|
             ^src\/polus\/plugins\/_plugins\/models\/\w*Schema.py$
           )
-        additional_dependencies: [types-requests==2.31.0.1]
->>>>>>> f1fa696e
+        additional_dependencies: [types-requests==2.31.0.1]