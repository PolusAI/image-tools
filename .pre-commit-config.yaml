--- conflicted
+++ resolved
@@ -50,14 +50,9 @@
     rev: 'v1.4.0'
     hooks:
       - id: mypy
-<<<<<<< HEAD
-        exclude: src/
-        additional_dependencies: [types-requests==2.28.11.8]
-=======
         exclude: |
           (?x)(
             test_[a-zA-Z0-9]+.py$|
             ^src\/polus\/plugins\/_plugins\/models\/\w*Schema.py$
           )
-        additional_dependencies: [types-requests==2.31.0.1]
->>>>>>> 5b371cb1
+        additional_dependencies: [types-requests==2.31.0.1]