--- conflicted
+++ resolved
@@ -11,23 +11,14 @@
         args: ["--fix=lf"]
         description: Forces to replace line ending by the UNIX 'lf' character.
       - id: pretty-format-json
-<<<<<<< HEAD
-        args: ['--no-sort-keys']
-      - id: check-added-large-files
-        args: ['--maxkb=500']
-=======
         args: ["--no-sort-keys"]
       - id: check-added-large-files
         args: ["--maxkb=500"]
->>>>>>> 49f696a6
   - repo: https://github.com/PyCQA/flake8
     rev: 6.0.0
     hooks:
       - id: flake8
-<<<<<<< HEAD
-=======
         exclude: ^src\/polus\/plugins\/_plugins\/models\/\w*Schema.py$
->>>>>>> 49f696a6
         additional_dependencies: ["flake8-docstrings==1.7.0"]
   - repo: https://github.com/myint/autoflake
     rev: v2.0.1
@@ -38,10 +29,7 @@
     rev: 5.12.0
     hooks:
       - id: isort
-<<<<<<< HEAD
-=======
         exclude: ^src\/polus\/plugins\/_plugins\/models\/\w*Schema.py$
->>>>>>> 49f696a6
         args: ["--profile", "black", "--filter-files"]
   - repo: https://github.com/asottile/pyupgrade
     rev: v3.3.1
@@ -52,17 +40,10 @@
     rev: v1.0.0
     hooks:
       - id: mypy
-<<<<<<< HEAD
-=======
         exclude: ^src\/polus\/plugins\/_plugins\/models\/\w*Schema.py$
->>>>>>> 49f696a6
         additional_dependencies: [types-requests==2.28.11.8]
   - repo: https://github.com/psf/black
     rev: 23.1.0
     hooks:
-<<<<<<< HEAD
       - id: black
-=======
-      - id: black
-        exclude: ^src\/polus\/plugins\/_plugins\/models\/\w*Schema.py$
->>>>>>> 49f696a6
+        exclude: ^src\/polus\/plugins\/_plugins\/models\/\w*Schema.py$