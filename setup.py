--- conflicted
+++ resolved
@@ -37,10 +37,7 @@
         "docker>=5.0.3",
         "pydantic>=1.8.2",
         "python_on_whales>=0.34.0",
-<<<<<<< HEAD
-=======
-        "alive-progress>=2.1.0",
->>>>>>> 1fb5242a
+        "tqdm==4.64.0",
         "xmltodict>=0.12.0",
     ],
 )