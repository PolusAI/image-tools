"""Classes for Plugin objects containing methods to configure, run, and save."""
# pylint: disable=W1203, enable=W1201
import json
import logging
import os
import pathlib
import shutil
import typing
import uuid
from copy import deepcopy

from pydantic import Extra

from polus.plugins._plugins.classes.plugin_methods import _PluginMethods
from polus.plugins._plugins.io import (
    DuplicateVersionFound,
    Version,
    _in_old_to_new,
    _ui_old_to_new,
)
from polus.plugins._plugins.manifests.manifest_utils import (
    InvalidManifest,
    _load_manifest,
    validate_manifest,
)
from polus.plugins._plugins.models import (
    ComputeSchema,
    PluginUIInput,
    PluginUIOutput,
    WIPPPluginManifest,
)
from polus.plugins._plugins.utils import cast_version, name_cleaner

logger = logging.getLogger("polus.plugins")
PLUGINS: typing.Dict[str, typing.Dict] = {}
# PLUGINS = {"BasicFlatfieldCorrectionPlugin":
#               {Version('0.1.4'): Path(<...>), Version('0.1.5'): Path(<...>)}.
#            "VectorToLabel": {Version(...)}}

"""
Paths and Fields
"""
# Location to store any discovered plugin manifests
_PLUGIN_DIR = pathlib.Path(__file__).parent.parent.joinpath("manifests")


def load_config(config: typing.Union[dict, pathlib.Path]):
    """Load configured plugin from config file/dict."""
    if isinstance(config, pathlib.Path):
        with open(config, encoding="utf-8") as file:
            manifest_ = json.load(file)
    elif isinstance(config, dict):
        manifest_ = config
    else:
        raise TypeError("config must be a dict or a path")
    _io = manifest_["_io_keys"]
    cl_ = manifest_["class"]
    manifest_.pop("class", None)
    if cl_ == "Compute":
        pl_ = ComputePlugin(_uuid=False, **manifest_)
    elif cl_ == "WIPP":
        pl_ = Plugin(_uuid=False, **manifest_)
    else:
        raise ValueError("Invalid value of class")
    for k, value_ in _io.items():
        val = value_["value"]
        if val is not None:  # exclude those values not set
            setattr(pl_, k, val)
    return pl_


def get_plugin(name: str, version: typing.Optional[str] = None):
    """Get a plugin with option to specify version.

    Return a plugin object with the option to specify a version. The specified version's manifest must exist in manifests folder.

    Args:
        name: Name of the plugin.
        version: Optional version of the plugin, must follow semver.

    Returns:
        Plugin object
    """
    if version is None:
        return load_plugin(PLUGINS[name][max(PLUGINS[name])])
    return load_plugin(PLUGINS[name][Version(**{"version": version})])


def refresh():
    """Refresh the plugin list."""
    organizations = [
        x for x in _PLUGIN_DIR.iterdir() if x.name != "__pycache__" and x.is_dir()
    ]  # ignore __pycache__

    PLUGINS.clear()

    for org in organizations:
        for file in org.iterdir():
            if file.suffix == ".py":
                continue

            try:
                plugin = validate_manifest(file)
            except InvalidManifest:
<<<<<<< HEAD
                logger.warning(f"Validation error in {str(file)}")
            except BaseException as exc:  # pylint: disable=W0718
                logger.warning(f"Unexpected error {exc} with {str(file)}")
=======
                logger.warning("Validation error in %s" % (str(file)))
            except BaseException as e:
                logger.warning(f"Unexpected error {e} with {str(file)}")
>>>>>>> 8188753f
            else:
                key = name_cleaner(plugin.name)
                # Add version and path to VERSIONS
                if key not in PLUGINS:
                    PLUGINS[key] = {}
                if plugin.version in PLUGINS[key]:
                    if not file == PLUGINS[key][plugin.version]:
                        raise DuplicateVersionFound(
<<<<<<< HEAD
                            f"Found duplicate version of plugin {plugin.name} in {_PLUGIN_DIR}"
                        )
                PLUGINS[key][plugin.version] = file
=======
                            "Found duplicate version of plugin %s in %s"
                            % (plugin.name, PLUGIN_DIR)
                        )
                PLUGINS[key][plugin.version] = file


_r = refresh  # to use in submit_plugin since refresh is a named arg
>>>>>>> 8188753f


def list_plugins():
    """List all local plugins."""
    output = list(PLUGINS.keys())
    output.sort()
    return output


class Plugin(WIPPPluginManifest, _PluginMethods):
    """WIPP Plugin Class.

    Contains methods to configure, run, and save plugins.

    Attributes:
        versions: A list of local available versions for this plugin.

    Methods:
        save_manifest(path): save plugin manifest to specified path
    """

    id: uuid.UUID

    class Config:
        """Config class for Pydantic Model."""

        extra = Extra.allow
        allow_mutation = False

    def __init__(self, _uuid: bool = True, **data):
        """Init a plugin object from manifest."""
        if _uuid:
            data["id"] = uuid.uuid4()
        else:
            data["id"] = uuid.UUID(str(data["id"]))

        data["version"] = cast_version(data["version"])
        super().__init__(**data)

        self.Config.allow_mutation = True
        self._io_keys = {i.name: i for i in self.inputs}
        self._io_keys.update({o.name: o for o in self.outputs})

        if self.author == "":
            logger.warning(
                f"The plugin ({self.name}) is missing the author field. This field is not required but should be filled in."
            )

    @property
    def versions(self):  # cannot be in PluginMethods because PLUGINS lives here
        """Return list of local versions of a Plugin."""
        return list(PLUGINS[name_cleaner(self.name)])

    def to_compute(self, hardware_requirements: typing.Optional[dict] = None):
        """Convert WIPP Plugin object to Compute Plugin object."""
        data = deepcopy(self.manifest)
        return ComputePlugin(
            hardware_requirements=hardware_requirements, _from_old=True, **data
        )

    def save_manifest(
        self,
        path: typing.Union[str, pathlib.Path],
        hardware_requirements: typing.Optional[dict] = None,
        compute: bool = False,
    ):
        """Save plugin manifest to specified path."""
        if compute:
            with open(path, "w", encoding="utf=8") as file:
                self.to_compute(
                    hardware_requirements=hardware_requirements
                ).save_manifest(path)
        else:
            with open(path, "w", encoding="utf=8") as file:
                d = self.manifest
                json.dump(
                    d,
                    file,
                    indent=4,
                )

        logger.debug(f"Saved manifest to {path}")

    def __setattr__(self, name, value):
        """Set I/O parameters as attributes."""
        _PluginMethods.__setattr__(self, name, value)

    @property
    def _config_file(self):
        m = self._config
        m["class"] = "WIPP"
        return m

    def save_config(self, path: typing.Union[str, pathlib.Path]):
        """Save manifest with configured I/O parameters to specified path."""
        with open(path, "w", encoding="utf-8") as file:
            json.dump(self._config_file, file, indent=4, default=str)
        logger.debug(f"Saved config to {path}")

    def __repr__(self) -> str:
        """Print plugin name and version."""
        return _PluginMethods.__repr__(self)


class ComputePlugin(ComputeSchema, _PluginMethods):
    """Compute Plugin Class.

    Contains methods to configure, run, and save plugins.

    Attributes:
        versions: A list of local available versions for this plugin.

    Methods:
        save_manifest(path): save plugin manifest to specified path
    """

    class Config:
        """Config class for Pydantic Model."""

        extra = Extra.allow
        allow_mutation = False

    def __init__(
        self,
        hardware_requirements: typing.Optional[dict] = None,
        _from_old: bool = False,
        _uuid: bool = True,
        **data,
    ):
        """Init a plugin object from manifest."""
        if _uuid:
            data["id"] = uuid.uuid4()
        else:
            data["id"] = uuid.UUID(str(data["id"]))

        if _from_old:

            def _convert_input(d: dict):
                d["type"] = _in_old_to_new(d["type"])
                return d

            def _convert_output(d: dict):
                d["type"] = "path"
                return d

            def _ui_in(d: dict):  # assuming old all ui input
                # assuming format inputs. ___
                inp = d["key"].split(".")[-1]  # e.g inpDir
                try:
                    tp = [x["type"] for x in data["inputs"] if x["name"] == inp][
                        0
                    ]  # get type from i/o
                except IndexError:
                    tp = "string"  # default to string
                except BaseException as exc:
                    raise exc

                d["type"] = _ui_old_to_new(tp)
                return PluginUIInput(**d)

            def _ui_out(d: dict):
                nd = deepcopy(d)
                nd["name"] = "outputs." + nd["name"]
                nd["type"] = _ui_old_to_new(nd["type"])
                return PluginUIOutput(**nd)

            data["inputs"] = [_convert_input(x) for x in data["inputs"]]
            data["outputs"] = [_convert_output(x) for x in data["outputs"]]
            data["pluginHardwareRequirements"] = {}
            data["ui"] = [_ui_in(x) for x in data["ui"]]  # inputs
            data["ui"].extend([_ui_out(x) for x in data["outputs"]])  # type: ignore # outputs

        if hardware_requirements:
            for k, v in hardware_requirements.items():
                data["pluginHardwareRequirements"][k] = v

        data["version"] = cast_version(data["version"])
        super().__init__(**data)
        self.Config.allow_mutation = True
        self._io_keys = {i.name: i for i in self.inputs}
        self._io_keys.update({o.name: o for o in self.outputs})  # type: ignore

        if self.author == "":
            logger.warning(
                f"The plugin ({self.name}) is missing the author field. This field is not required but should be filled in."
            )

    @property
    def versions(self):  # cannot be in PluginMethods because PLUGINS lives here
        """Return list of local versions of a Plugin."""
        return list(PLUGINS[name_cleaner(self.name)])

    @property
    def _config_file(self):
        m = self._config
        m["class"] = "Compute"
        return m

    def __setattr__(self, name, value):
        """Set I/O parameters as attributes."""
        _PluginMethods.__setattr__(self, name, value)

    def save_config(self, path: typing.Union[str, pathlib.Path]):
        """Save configured manifest with I/O parameters to specified path."""
        with open(path, "w", encoding="utf-8") as file:
            json.dump(self._config_file, file, indent=4)
        logger.debug(f"Saved config to {path}")

    def save_manifest(self, path: typing.Union[str, pathlib.Path]):
        """Save plugin manifest to specified path."""
        with open(path, "w", encoding="utf-8") as file:
            json.dump(self.manifest, file, indent=4)
        logger.debug(f"Saved manifest to {path}")

    def __repr__(self) -> str:
        """Print plugin name and version."""
        return _PluginMethods.__repr__(self)


def load_plugin(
    manifest: typing.Union[str, dict, pathlib.Path]
) -> typing.Union[Plugin, ComputePlugin]:
    """Parse a manifest and return one of Plugin or ComputePlugin."""
    manifest = _load_manifest(manifest)
    if "pluginHardwareRequirements" in manifest:  # type: ignore[operator]
        # Parse the manifest
        plugin = ComputePlugin(**manifest)  # type: ignore[arg-type]
    else:
        # Parse the manifest
        plugin = Plugin(**manifest)  # type: ignore[arg-type]
    return plugin


def submit_plugin(
    manifest: typing.Union[str, dict, pathlib.Path],
):
    """Parse a plugin and create a local copy of it.

    This function accepts a plugin manifest as a string, a dictionary (parsed
    json), or a pathlib.Path object pointed at a plugin manifest.

    Args:
        manifest:
        A plugin manifest. It can be a url, a dictionary,
        a path to a JSON file or a string that can be parsed as a dictionary

    Returns:
        A Plugin object populated with information from the plugin manifest.
    """
    plugin = validate_manifest(manifest)
    plugin_name = name_cleaner(plugin.name)

    # Get Major/Minor/Patch versions
    out_name = (
        plugin_name
        + f"_M{plugin.version.major}m{plugin.version.minor}p{plugin.version.patch}.json"
    )

    # Save the manifest if it doesn't already exist in the database
    organization = plugin.containerId.split("/")[0]
    org_path = _PLUGIN_DIR.joinpath(organization.lower())
    org_path.mkdir(exist_ok=True, parents=True)
    if not org_path.joinpath(out_name).exists():
        with open(org_path.joinpath(out_name), "w", encoding="utf-8") as file:
            manifest_ = plugin.dict()
            manifest_["version"] = manifest_["version"]["version"]
            json.dump(manifest_, file, indent=4)

    # Refresh plugins list
    refresh()
    return plugin


def remove_plugin(plugin: str, version: typing.Optional[str] = None):
    """Remove plugin from the local database."""
    if version is not None:
        for plugin_version in PLUGINS[plugin]:
            remove_plugin(plugin, plugin_version)
    else:
        if not isinstance(version, Version):
            version_ = cast_version(version)
        else:
            version_ = version
        path = PLUGINS[plugin][version_]
        os.remove(path)
        refresh()


def remove_all():
    """Remove all plugins from the local database."""
    organizations = [
        x for x in _PLUGIN_DIR.iterdir() if x.name != "__pycache__" and x.is_dir()
    ]  # ignore __pycache__
    logger.warning("Removing all plugins from local database")
    for org in organizations:
        shutil.rmtree(org)
    refresh()<|MERGE_RESOLUTION|>--- conflicted
+++ resolved
@@ -102,15 +102,10 @@
             try:
                 plugin = validate_manifest(file)
             except InvalidManifest:
-<<<<<<< HEAD
                 logger.warning(f"Validation error in {str(file)}")
             except BaseException as exc:  # pylint: disable=W0718
                 logger.warning(f"Unexpected error {exc} with {str(file)}")
-=======
-                logger.warning("Validation error in %s" % (str(file)))
-            except BaseException as e:
-                logger.warning(f"Unexpected error {e} with {str(file)}")
->>>>>>> 8188753f
+
             else:
                 key = name_cleaner(plugin.name)
                 # Add version and path to VERSIONS
@@ -119,19 +114,10 @@
                 if plugin.version in PLUGINS[key]:
                     if not file == PLUGINS[key][plugin.version]:
                         raise DuplicateVersionFound(
-<<<<<<< HEAD
                             f"Found duplicate version of plugin {plugin.name} in {_PLUGIN_DIR}"
                         )
                 PLUGINS[key][plugin.version] = file
-=======
-                            "Found duplicate version of plugin %s in %s"
-                            % (plugin.name, PLUGIN_DIR)
-                        )
-                PLUGINS[key][plugin.version] = file
-
-
-_r = refresh  # to use in submit_plugin since refresh is a named arg
->>>>>>> 8188753f
+
 
 
 def list_plugins():
